## Evals

This directory contains Inspect eval implementations for a variety of papers and benchmarks. Datasets for evals are not embedded in the repository but are rather downloaded either directly from their source URL or via Hugging Face datasets. To use Hugging Face datasets please install the datasets package with `pip install datasets`.

| Benchmark                                                                                       | Reference                            |                                                  Code | Dataset      |
|-----------------------------|--------------|--------------:|--------------|
| MMLU: Measuring Massive Multitask Language Understanding                                        | <https://arxiv.org/abs/2009.03300>   |                                    [mmlu.py](mmlu/mmlu.py) | Download     |
| MMLU-Pro: A More Robust and Challenging Multi-Task Language Understanding Benchmark             | <https://arxiv.org/abs/2406.01574>   |                   [mmlu_pro.py](mmlu_pro/mmlu_pro.py) | HuggingFace  |
| MATH: Measuring Mathematical Problem Solving With the MATH Dataset                              | <https://arxiv.org/abs/2103.03874>   |          [mathematics.py](mathematics/mathematics.py) | Download     |
| GPQA: A Graduate-Level Google-Proof Q&A Benchmark                                               | <https://arxiv.org/abs/2311.12022>   |                                    [gpqa.py](gpqa/gpqa.py) | Download     |
| ARC: AI2 Reasoning Challenge                                                                    | <https://arxiv.org/abs/1803.05457>   |                                      [arc.py](arc/arc.py) | Hugging Face |
<<<<<<< HEAD
| GSM8K: Training Verifiers to Solve Math Word Problems                                           | <https://arxiv.org/abs/2110.14168>   |                                  [gsm8k.py](gsm8k.py) | Hugging Face |
| HellaSwag: Can a Machine Really Finish Your Sentence?                                           | <https://arxiv.org/abs/1905.07830>   |                          [hellaswag.py](hellaswag.py) | Hugging Face |
=======
| GSM8K: Training Verifiers to Solve Math Word Problems                                           | <https://arxiv.org/abs/2110.14168>   |                                  [gsm8k.py](gsm8k/gsm8k.py) | Hugging Face |
| HellaSwag: Can a Machine Really Finish Your Sentence?                                           | <https://arxiv.org/abs/1905.07830>   |                          [hellaswag.py](hellaswag/hellaswag.py) | Hugging Face |
>>>>>>> ad195e44
| PIQA: Physical Interaction: Question Answering                                                  | <https://arxiv.org/abs/1911.11641>   |                                    [piqa.py](piqa/piqa.py) | Hugging Face |
| BoolQ: Exploring the Surprising Difficulty of Natural Yes/No Questions                          | <https://arxiv.org/abs/1905.10044>   |                                  [boolq.py](boolq/boolq.py) | Hugging Face |
| TruthfulQA: Measuring How Models Mimic Human Falsehoods                                         | <https://arxiv.org/abs/2109.07958v2> |                        [truthfulqa.py](truthfulqa/truthfulqa.py) | Hugging Face |
| HumanEval: Evaluating Large Language Models Trained on Code                                     | <https://arxiv.org/abs/2107.03374>   |                [humaneval.py](humaneval/humaneval.py) | Hugging Face |
| DROP: A Reading Comprehension Benchmark Requiring Discrete Reasoning Over Paragraphs            | <https://arxiv.org/abs/1903.00161>   |                               [drop.py](drop/drop.py) | Hugging Face |
| WINOGRANDE: An Adversarial Winograd Schema Challenge at Scale                                   | <https://arxiv.org/abs/1907.10641>   |             [winogrande.py](winogrande/winogrande.py) | Hugging Face |
| RACE-H: A benchmark for testing reading comprehension and reasoning abilities of neural models. | <https://arxiv.org/abs/1704.04683>   |                         [race-h.py](race-h/race-h.py) | Hugging Face |
| MMMU: A Massive Multi-discipline Multimodal Understanding and Reasoning Benchmark.              | <https://arxiv.org/abs/2311.16502>   |                               [mmmu.py](mmmu/mmmu.py) | Hugging Face |
| CommonsenseQA: A Question Answering Challenge Targeting Commonsense Knowledge                   | <https://arxiv.org/abs/1811.00937> | [commonsense_qa.py](commonsense_qa/commonsense_qa.py) | Hugging Face |
| XSTest: A benchmark for identifying exaggerated safety behaviours in LLM's                      | <https://arxiv.org/abs/2308.01263>   |                         [xstest.py](xstest/xstest.py) | Hugging Face |
| MathVista: Evaluating Mathematical Reasoning in Visual Contexts                                 | <https://arxiv.org/abs/2310.02255>   |                [mathvista.py](mathvista/mathvista.py) | Hugging Face |
| SQuAD: A Reading Comprehension Benchmark requiring reasoning over Wikipedia articles | <https://arxiv.org/pdf/1806.03822>   |             [squad.py](squad/squad.py) | Hugging Face |
| IFEval: Instruction-Following Evaluation for Large Language Models                 | <https://arxiv.org/abs/2311.07911> |   [ifeval.py](ifeval/ifeval.py) | Hugging Face |
| AGIEval: A Human-Centric Benchmark for Evaluating Foundation Models                 | <https://arxiv.org/abs/2304.06364> |   [agieval_en.py](agieval/agieval_en.py) | Download |
| PubMedQA: A Dataset for Biomedical Research Question Answering                                  | <https://arxiv.org/abs/1909.06146>   |                   [pubmedqa.py](pubmedqa/pubmedqa.py) | Hugging Face
| MBPP: Mostly Basic Python Problems                                                              | <https://arxiv.org/abs/2108.07732>   |   [mbpp.py](mbpp/mbpp.py) | Hugging Face |<|MERGE_RESOLUTION|>--- conflicted
+++ resolved
@@ -9,13 +9,8 @@
 | MATH: Measuring Mathematical Problem Solving With the MATH Dataset                              | <https://arxiv.org/abs/2103.03874>   |          [mathematics.py](mathematics/mathematics.py) | Download     |
 | GPQA: A Graduate-Level Google-Proof Q&A Benchmark                                               | <https://arxiv.org/abs/2311.12022>   |                                    [gpqa.py](gpqa/gpqa.py) | Download     |
 | ARC: AI2 Reasoning Challenge                                                                    | <https://arxiv.org/abs/1803.05457>   |                                      [arc.py](arc/arc.py) | Hugging Face |
-<<<<<<< HEAD
-| GSM8K: Training Verifiers to Solve Math Word Problems                                           | <https://arxiv.org/abs/2110.14168>   |                                  [gsm8k.py](gsm8k.py) | Hugging Face |
-| HellaSwag: Can a Machine Really Finish Your Sentence?                                           | <https://arxiv.org/abs/1905.07830>   |                          [hellaswag.py](hellaswag.py) | Hugging Face |
-=======
 | GSM8K: Training Verifiers to Solve Math Word Problems                                           | <https://arxiv.org/abs/2110.14168>   |                                  [gsm8k.py](gsm8k/gsm8k.py) | Hugging Face |
 | HellaSwag: Can a Machine Really Finish Your Sentence?                                           | <https://arxiv.org/abs/1905.07830>   |                          [hellaswag.py](hellaswag/hellaswag.py) | Hugging Face |
->>>>>>> ad195e44
 | PIQA: Physical Interaction: Question Answering                                                  | <https://arxiv.org/abs/1911.11641>   |                                    [piqa.py](piqa/piqa.py) | Hugging Face |
 | BoolQ: Exploring the Surprising Difficulty of Natural Yes/No Questions                          | <https://arxiv.org/abs/1905.10044>   |                                  [boolq.py](boolq/boolq.py) | Hugging Face |
 | TruthfulQA: Measuring How Models Mimic Human Falsehoods                                         | <https://arxiv.org/abs/2109.07958v2> |                        [truthfulqa.py](truthfulqa/truthfulqa.py) | Hugging Face |
