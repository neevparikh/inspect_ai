import asyncio
import logging
import os
from pathlib import Path
from typing import Any

from shortuuid import uuid
from typing_extensions import Unpack

from inspect_ai._util.file import absolute_file_path
from inspect_ai._util.platform import platform_init
from inspect_ai._util.registry import registry_lookup
from inspect_ai.log import EvalConfig, EvalLog, EvalLogInfo, read_eval_log
from inspect_ai.log._file import JSONRecorder
from inspect_ai.model import (
    GenerateConfig,
    GenerateConfigArgs,
    Model,
)
from inspect_ai.model._model import init_active_model, resolve_models
from inspect_ai.scorer._reducer import reducer_log_names
from inspect_ai.solver import Plan, Solver
from inspect_ai.util import SandboxEnvironmentSpec

from .context import init_eval_context
from .loader import ResolvedTask, resolve_tasks
from .run import eval_run
from .task import Epochs, PreviousTask, Tasks

log = logging.getLogger(__name__)


def eval(
    tasks: Tasks,
    model: str | Model | list[str] | list[Model] | None = None,
    model_base_url: str | None = None,
    model_args: dict[str, Any] = dict(),
    task_args: dict[str, Any] = dict(),
    sandbox: SandboxEnvironmentSpec | None = None,
    sandbox_cleanup: bool | None = None,
    plan: Plan | Solver | list[Solver] | None = None,
    log_level: str | None = None,
    log_dir: str | None = None,
    limit: int | tuple[int, int] | None = None,
    epochs: int | Epochs | None = None,
    fail_on_error: bool | float | None = None,
<<<<<<< HEAD
=======
    debug_errors: bool | None = None,
>>>>>>> 601e1d70
    max_messages: int | None = None,
    max_samples: int | None = None,
    max_tasks: int | None = None,
    max_subprocesses: int | None = None,
    log_samples: bool | None = None,
    log_images: bool | None = None,
    log_buffer: int | None = None,
    score: bool = True,
    **kwargs: Unpack[GenerateConfigArgs],
) -> list[EvalLog]:
    r"""Evaluate tasks using a Model.

    Args:
        tasks: (Tasks): Task(s) to evaluate. If None, attempt
            to evaluate a task in the current working directory
        model (str | Model | list[str] | list[Model] | None): Model(s) for
            evaluation. If not specified use the value of the INSPECT_EVAL_MODEL
            environment variable.
        model_base_url: (str | None): Base URL for communicating
            with the model API.
        model_args (dict[str,Any]): Model creation parameters
        task_args (dict[str,Any]): Task arguments
        sandbox (SandboxEnvironmentSpec | None): Sandbox
           environment type (or optionally a tuple with type and config file)
        sandbox_cleanup (bool | None): Cleanup sandbox environments after task completes
          (defaults to True)
        plan (Plan | Solver | list[Solver] | None): Alternative plan
           for evaluating task(s). Optional (uses task plan by default).
        log_level (str | None): "debug", "http", "sandbox", "info", "warning", "error",
           or "critical" (defaults to "info")
        log_dir (str | None): Output path for logging results
           (defaults to file log in ./logs directory).
        limit (int | tuple[int, int] | None): Limit evaluated samples
           (defaults to all samples).
        epochs (int | Epochs | None): Epochs to repeat samples for and optional score
           reducer function(s) used to combine sample scores (defaults to "mean")
        fail_on_error (bool | float | None): `True` to fail on first sample error
           (default); `False` to never fail on sample errors; Value between 0 and 1
           to fail if a proportion of total samples fails. Value greater than 1 to fail
           eval if a count of samples fails.
<<<<<<< HEAD
=======
        debug_errors (bool | None): Raise task errors (rather than logging them)
           so they can be debugged (defaults to False).
>>>>>>> 601e1d70
        max_messages (int | None): Maximum number of messages to allow
           in a task conversation.
        max_samples (int | None): Maximum number of samples to run in parallel
           (default is max_connections)
        max_tasks (int | None): Maximum number of tasks to run in parallel
           (default is 1)
        max_subprocesses (int | None): Maximum number of subprocesses to
           run in parallel (default is os.cpu_count())
        log_samples: (bool | None): Log detailed samples and scores (defaults to True)
        log_images: (bool | None): Log base64 encoded version of images,
            even if specified as a filename or URL (defaults to False)
        log_buffer: (int | None): Number of samples to buffer before writing log file
            (defaults to 10 for local filesystems and 100 for remote filesystems)
        score (bool): Score output (defaults to True)
        **kwargs (GenerateConfigArgs): Model generation options.

    Returns:
        List of EvalLog (one for each task)
    """
    # standard platform init for top level entry points
    platform_init()

    return asyncio.run(
        eval_async(
            tasks=tasks,
            model=model,
            model_base_url=model_base_url,
            model_args=model_args,
            task_args=task_args,
            sandbox=sandbox,
            sandbox_cleanup=sandbox_cleanup,
            plan=plan,
            log_level=log_level,
            log_dir=log_dir,
            limit=limit,
            epochs=epochs,
            fail_on_error=fail_on_error,
<<<<<<< HEAD
=======
            debug_errors=debug_errors,
>>>>>>> 601e1d70
            max_messages=max_messages,
            max_samples=max_samples,
            max_tasks=max_tasks,
            max_subprocesses=max_subprocesses,
            log_samples=log_samples,
            log_images=log_images,
            log_buffer=log_buffer,
            score=score,
            **kwargs,
        )
    )


async def eval_async(
    tasks: Tasks,
    model: str | Model | list[str] | list[Model] | None = None,
    model_base_url: str | None = None,
    model_args: dict[str, Any] = dict(),
    task_args: dict[str, Any] = dict(),
    sandbox: SandboxEnvironmentSpec | None = None,
    sandbox_cleanup: bool | None = None,
    plan: Plan | Solver | list[Solver] | None = None,
    log_level: str | None = None,
    log_dir: str | None = None,
    limit: int | tuple[int, int] | None = None,
    epochs: int | Epochs | None = None,
    fail_on_error: bool | float | None = None,
<<<<<<< HEAD
=======
    debug_errors: bool | None = None,
>>>>>>> 601e1d70
    max_messages: int | None = None,
    max_samples: int | None = None,
    max_tasks: int | None = None,
    max_subprocesses: int | None = None,
    log_samples: bool | None = None,
    log_images: bool | None = None,
    log_buffer: int | None = None,
    score: bool = True,
    **kwargs: Unpack[GenerateConfigArgs],
) -> list[EvalLog]:
    r"""Evaluate tasks using a Model (async).

    Args:
        tasks: (Tasks): Task(s) to evaluate. If None, attempt
            to evaluate a task in the current working directory
        model (str | Model | list[str] | list[Model] | None): Model(s) for
            evaluation. If not specified use the value of the INSPECT_EVAL_MODEL
            environment variable.
        model_base_url: (str | None): Base URL for communicating
            with the model API.
        model_args (dict[str,Any]): Model creation parameters
        task_args (dict[str,Any]): Task arguments
        sandbox (SandboxEnvironentSpec | None): Sandbox
           environment type (or optionally a tuple with type and config file)
        sandbox_cleanup (bool | None): Cleanup sandbox environments after task completes
           (defaults to True)
        plan (Plan | Solver | list[Solver] | None): Alternative plan
           for evaluating task(s). Optional (uses task plan by default).
        log_level (str | None): "debug", "http", "sandbox", "info", "warning", "error",
            or "critical" (defaults to "info")
        log_dir (str | None): Output path for logging results
            (defaults to file log in ./logs directory).
        limit (int | tuple[int, int] | None): Limit evaluated samples
            (defaults to all samples).
        epochs (int | Epochs | None): Epochs to repeat samples for and optional score
            reducer function(s) used to combine sample scores (defaults to "mean")
        fail_on_error (bool | float | None): `True` to fail on first sample error
            (default); `False` to never fail on sample errors; Value between 0 and 1
            to fail if a proportion of total samples fails. Value greater than 1 to fail eval if a count of samples fails.
<<<<<<< HEAD
=======
        debug_errors (bool | None): Raise task errors (rather than logging them)
           so they can be debugged (defaults to False).
>>>>>>> 601e1d70
        max_messages (int | None): Maximum number of messages to allow
            in a task conversation.
        max_samples (int | None): Maximum number of samples to run in parallel
           (default is max_connections)
        max_tasks (int | None): Maximum number of tasks to run in parallel
           (default is 1)
        max_subprocesses (int | None): Maximum number of subprocesses to
            run in parallel (default is os.cpu_count())
        log_samples: (bool | None): Log detailed samples and scores (defaults to True)
        log_images: (bool | None): Log base64 encoded version of images,
            even if specified as a filename or URL (defaults to False)
        log_buffer: (int | None): Number of samples to buffer before writing log file
            (defaults to 10 for local filesystems and 100 for remote filesystems)
        score (bool): Score output (defaults to True)
        **kwargs (GenerateConfigArgs): Model generation options.

    Returns:
        List of EvalLog (one for each task)
    """
    # only a single call to eval_async can be active at a time, this is
    # because when running a task a chdir to the task's directory (and
    # similar mutation of the Python sys.path) occurs. since this is a
    # change to global process state it cannot occur in parallel. for
    # task parallelism, pass multiple tasks to eval or eval_async (which
    # will enforce the appropriate constraints on task parallelism)
    global _eval_async_running
    if _eval_async_running:
        raise RuntimeError("Multiple concurrent calls to eval_async are not allowed.")

    _eval_async_running = True
    try:
        model, resolved_tasks = eval_init(
            tasks=tasks,
            model=model,
            model_base_url=model_base_url,
            model_args=model_args,
            task_args=task_args,
            sandbox=sandbox,
            max_subprocesses=max_subprocesses,
            log_level=log_level,
            **kwargs,
        )

        # warn and return empty string if we resolved no tasks
        if len(resolved_tasks) == 0:
            log.warning("No inspect tasks were found at the specified paths.")
            return []

        # resolve recorder
        log_dir = log_dir if log_dir else os.environ.get("INSPECT_LOG_DIR", "./logs")
        log_dir = absolute_file_path(log_dir)
        recorder = JSONRecorder(log_dir, log_buffer=log_buffer)

        # resolve epochs
        if isinstance(epochs, int):
            epochs = Epochs(epochs)

        # create config
        epochs_reducer = epochs.reducer if epochs else None
        eval_config = EvalConfig(
            limit=limit,
            epochs=epochs.epochs if epochs else None,
            epochs_reducer=reducer_log_names(epochs_reducer)
            if epochs_reducer
            else None,
            fail_on_error=fail_on_error,
            max_messages=max_messages,
            max_samples=max_samples,
            max_tasks=max_tasks,
            max_subprocesses=max_subprocesses,
            sandbox_cleanup=sandbox_cleanup,
            log_samples=log_samples,
            log_images=log_images,
            log_buffer=log_buffer,
        )

        # run tasks - 2 codepaths, one for the traditional task at a time
        # (w/ optional multiple models) and the other for true multi-task
        # (which requires different scheduling and UI)
        run_id = uuid()
        task_definitions = len(resolved_tasks) // len(model)
        parallel = 1 if (task_definitions == 1 or max_tasks is None) else max_tasks

        # single task definition (could be multi-model) or max_tasks capped to 1
        if parallel == 1:
            results: list[EvalLog] = []
            for sequence in range(0, task_definitions):
                task_batch = list(
                    filter(lambda t: t.sequence == sequence, resolved_tasks)
                )
                results.extend(
                    await eval_run(
                        run_id=run_id,
                        tasks=task_batch,
                        parallel=parallel,
                        eval_config=eval_config,
                        recorder=recorder,
                        model_args=model_args,
                        epochs_reducer=epochs_reducer,
                        plan=plan,
                        score=score,
<<<<<<< HEAD
=======
                        debug_errors=debug_errors is True,
>>>>>>> 601e1d70
                        **kwargs,
                    )
                )
                # exit the loop if there was a cancellation
                if any([result.status == "cancelled" for result in results]):
                    break

            # return list of eval logs
            logs = EvalLogs(results)

        # multiple task definitions AND tasks not capped at 1
        else:
            results = await eval_run(
                run_id=run_id,
                tasks=resolved_tasks,
                parallel=parallel,
                eval_config=eval_config,
                recorder=recorder,
                model_args=model_args,
                epochs_reducer=epochs_reducer,
                plan=plan,
                score=score,
                **kwargs,
            )
            logs = EvalLogs(results)

    finally:
        _eval_async_running = False

    # return logs
    return logs


# single call to eval_async at a time
_eval_async_running = False


def eval_retry(
    tasks: str | EvalLogInfo | EvalLog | list[str] | list[EvalLogInfo] | list[EvalLog],
    log_level: str | None = None,
    log_dir: str | None = None,
    max_samples: int | None = None,
    max_tasks: int | None = None,
    max_subprocesses: int | None = None,
    sandbox_cleanup: bool | None = None,
<<<<<<< HEAD
=======
    debug_errors: bool | None = None,
>>>>>>> 601e1d70
    log_samples: bool | None = None,
    log_images: bool | None = None,
    log_buffer: int | None = None,
    score: bool = True,
    max_retries: int | None = None,
    timeout: int | None = None,
    max_connections: int | None = None,
) -> list[EvalLog]:
    """Retry a previously failed evaluation task.

    Args:
        tasks: (str | EvalLogInfo | EvalLog | list[str] | list[EvalLogInfo] | list[EvalLog]):
            Log files for task(s) to retry.
        log_level (str | None): "debug", "http", "sandbox", "info", "warning", "error",
           or "critical" (defaults to "info")
        log_dir (str | None): Output path for logging results
           (defaults to file log in ./logs directory).
        max_samples (int | None): Maximum number of samples to run in parallel
           (default is max_connections)
        max_tasks (int | None): Maximum number of tasks to run in parallel
           (default is 1)
        max_subprocesses (int | None): Maximum number of subprocesses to
           run in parallel (default is os.cpu_count())
        sandbox_cleanup (bool | None): Cleanup sandbox environments after task completes
           (defaults to True)
<<<<<<< HEAD
=======
        debug_errors (bool | None): Raise task errors (rather than logging them)
           so they can be debugged (defaults to False).
>>>>>>> 601e1d70
        log_samples: (bool | None): Log detailed samples and scores (defaults to True)
        log_images: (bool | None): Log base64 encoded version of images,
           even if specified as a filename or URL (defaults to False)
        log_buffer: (int | None): Number of samples to buffer before writing log file
            (defaults to 10 for local filesystems and 100 for remote filesystems)
        score (bool): Score output (defaults to True)
        max_retries (int | None):
           Maximum number of times to retry request.
        timeout: (int | None):
           Request timeout (in seconds)
        max_connections (int | None):
           Maximum number of concurrent connections to Model API (default is per Model API)

    Returns:
        List of EvalLog (one for each task)
    """
    platform_init()

    return asyncio.run(
        eval_retry_async(
            tasks=tasks,
            log_level=log_level,
            log_dir=log_dir,
            max_samples=max_samples,
            max_tasks=max_tasks,
            max_subprocesses=max_subprocesses,
            sandbox_cleanup=sandbox_cleanup,
<<<<<<< HEAD
=======
            debug_errors=debug_errors,
>>>>>>> 601e1d70
            log_samples=log_samples,
            log_images=log_images,
            log_buffer=log_buffer,
            score=score,
            max_retries=max_retries,
            timeout=timeout,
            max_connections=max_connections,
        )
    )


async def eval_retry_async(
    tasks: str | EvalLogInfo | EvalLog | list[str] | list[EvalLogInfo] | list[EvalLog],
    log_level: str | None = None,
    log_dir: str | None = None,
    max_samples: int | None = None,
    max_tasks: int | None = None,
    max_subprocesses: int | None = None,
    sandbox_cleanup: bool | None = None,
<<<<<<< HEAD
=======
    debug_errors: bool | None = None,
>>>>>>> 601e1d70
    log_samples: bool | None = None,
    log_images: bool | None = None,
    log_buffer: int | None = None,
    score: bool = True,
    max_retries: int | None = None,
    timeout: int | None = None,
    max_connections: int | None = None,
) -> list[EvalLog]:
    """Retry a previously failed evaluation task.

    Args:
        tasks: (str | EvalLogInfo | EvalLog | list[str] | list[EvalLogInfo] | list[EvalLog]):
            Log files for task(s) to retry.
        log_level (str | None): "debug", "http", "sandbox", "info", "warning", "error",
           or "critical" (defaults to "info")
        log_dir (str | None): Output path for logging results
           (defaults to file log in ./logs directory).
        max_samples (int | None): Maximum number of samples to run in parallel
           (default is max_connections)
        max_tasks (int | None): Maximum number of tasks to run in parallel
           (default is 1)
        max_subprocesses (int): Maximum number of subprocesses to
           run in parallel (default is os.cpu_count())
        sandbox_cleanup (bool | None): Cleanup sandbox environments after task completes
           (defaults to True)
<<<<<<< HEAD
=======
        debug_errors (bool | None): Raise task errors (rather than logging them)
           so they can be debugged (defaults to False).
>>>>>>> 601e1d70
        log_samples: (bool | None): Log detailed samples and scores (defaults to True)
        log_images: (bool | None): Log base64 encoded version of images,
           even if specified as a filename or URL (defaults to False)
        log_buffer: (int | None): Number of samples to buffer before writing log file
            (defaults to 10 for local filesystems and 100 for remote filesystems)
        score (bool): Score output (defaults to True)
        max_retries (int | None):
           Maximum number of times to retry request.
        timeout: (int | None):
           Request timeout (in seconds)
        max_connections (int | None):
           Maximum number of concurrent connections to Model API (default is per Model API)

    Returns:
        List of EvalLog (one for each task)
    """
    # resolve into a list of eval logs
    if isinstance(tasks, EvalLogInfo):
        tasks = [tasks]
    elif isinstance(tasks, EvalLog):
        tasks = [tasks]
    elif isinstance(tasks, str):
        tasks = [tasks]
    retry_eval_logs = [
        (
            task
            if isinstance(task, EvalLog)
            else (
                read_eval_log(task.name)
                if isinstance(task, EvalLogInfo)
                else read_eval_log(task)
            )
        )
        for task in tasks
    ]

    # eval them in turn
    eval_logs: list[EvalLog] = []
    for eval_log in retry_eval_logs:
        # the task needs to be either filesystem or registry
        # based in order to do a retry (we don't have enough
        # context to reconstruct ephemeral Task instances)
        task: str | None
        task_id = eval_log.eval.task_id
        task_name = eval_log.eval.task
        task_file = eval_log.eval.task_file
        if task_file:
            if not Path(task_file).exists():
                raise FileNotFoundError(f"Task file '{task_file}' not found")
            task = f"{task_file}@{task_name}"
        else:
            if registry_lookup("task", task_name) is None:
                raise FileNotFoundError(f"Task '{task_name}' not found.")
            task = task_name

        # collect the rest of the params we need for the eval
        model = eval_log.eval.model
        model_base_url = eval_log.eval.model_base_url
        model_args = eval_log.eval.model_args
        task_args = eval_log.eval.task_args
        limit = eval_log.eval.config.limit
        epochs = eval_log.eval.config.epochs
        fail_on_error = eval_log.eval.config.fail_on_error
        max_messages = eval_log.eval.config.max_messages
        max_samples = max_samples or eval_log.eval.config.max_samples
        max_tasks = max_tasks or eval_log.eval.config.max_tasks
        max_subprocesses = max_subprocesses or eval_log.eval.config.max_subprocesses
        sandbox_cleanup = (
            sandbox_cleanup
            if sandbox_cleanup is not None
            else eval_log.eval.config.sandbox_cleanup
        )
        log_samples = (
            log_samples if log_samples is not None else eval_log.eval.config.log_samples
        )
        log_images = (
            log_images if log_images is not None else eval_log.eval.config.log_images
        )
        log_buffer = (
            log_buffer if log_buffer is not None else eval_log.eval.config.log_buffer
        )

        config = eval_log.plan.config
        config.max_retries = max_retries or config.max_retries
        config.timeout = timeout or config.timeout
        config.max_connections = max_connections or config.max_connections

        # run the eval
        log = (
            await eval_async(
                tasks=PreviousTask(
                    id=task_id, task=task, task_args=task_args, log=eval_log
                ),
                model=model,
                model_base_url=model_base_url,
                model_args=model_args,
                task_args=task_args,
                sandbox=eval_log.eval.sandbox,
                sandbox_cleanup=sandbox_cleanup,
                log_level=log_level,
                log_dir=log_dir,
                limit=limit,
                epochs=epochs,
                fail_on_error=fail_on_error,
<<<<<<< HEAD
=======
                debug_errors=debug_errors,
>>>>>>> 601e1d70
                max_messages=max_messages,
                max_samples=max_samples,
                max_tasks=max_tasks,
                max_subprocesses=max_subprocesses,
                log_samples=log_samples,
                log_images=log_images,
                log_buffer=log_buffer,
                score=score,
                **dict(config),
            )
        )[0]

        # add it to our results
        eval_logs.append(log)

    return EvalLogs(eval_logs)


def eval_init(
    tasks: Tasks,
    model: str | Model | list[str] | list[Model] | None = None,
    model_base_url: str | None = None,
    model_args: dict[str, Any] = dict(),
    task_args: dict[str, Any] = dict(),
    sandbox: SandboxEnvironmentSpec | None = None,
    max_subprocesses: int | None = None,
    log_level: str | None = None,
    **kwargs: Unpack[GenerateConfigArgs],
) -> tuple[list[Model], list[ResolvedTask]]:
    # init eval context
    init_eval_context(log_level, max_subprocesses)

    # resolve models
    generate_config = GenerateConfig(**kwargs)
    models = resolve_models(model, model_base_url, model_args, generate_config)

    # resolve tasks (set active model to resolve uses of the
    # 'default' model in tools, solvers, and scorers)
    resolved_tasks: list[ResolvedTask] = []
    for m in models:
        init_active_model(m, generate_config)
        resolved_tasks.extend(resolve_tasks(tasks, task_args, m, sandbox))

    return models, resolved_tasks


# A list of eval logs is returned from eval(). We've already displayed
# all of the output we need to to though, so we make the return
# value 'invisible'
class EvalLogs(list[EvalLog]):
    def _ipython_display_(self) -> None:
        pass

    def __repr__(self) -> str:
        return ""<|MERGE_RESOLUTION|>--- conflicted
+++ resolved
@@ -44,10 +44,7 @@
     limit: int | tuple[int, int] | None = None,
     epochs: int | Epochs | None = None,
     fail_on_error: bool | float | None = None,
-<<<<<<< HEAD
-=======
     debug_errors: bool | None = None,
->>>>>>> 601e1d70
     max_messages: int | None = None,
     max_samples: int | None = None,
     max_tasks: int | None = None,
@@ -88,11 +85,8 @@
            (default); `False` to never fail on sample errors; Value between 0 and 1
            to fail if a proportion of total samples fails. Value greater than 1 to fail
            eval if a count of samples fails.
-<<<<<<< HEAD
-=======
         debug_errors (bool | None): Raise task errors (rather than logging them)
            so they can be debugged (defaults to False).
->>>>>>> 601e1d70
         max_messages (int | None): Maximum number of messages to allow
            in a task conversation.
         max_samples (int | None): Maximum number of samples to run in parallel
@@ -130,10 +124,7 @@
             limit=limit,
             epochs=epochs,
             fail_on_error=fail_on_error,
-<<<<<<< HEAD
-=======
             debug_errors=debug_errors,
->>>>>>> 601e1d70
             max_messages=max_messages,
             max_samples=max_samples,
             max_tasks=max_tasks,
@@ -161,10 +152,7 @@
     limit: int | tuple[int, int] | None = None,
     epochs: int | Epochs | None = None,
     fail_on_error: bool | float | None = None,
-<<<<<<< HEAD
-=======
     debug_errors: bool | None = None,
->>>>>>> 601e1d70
     max_messages: int | None = None,
     max_samples: int | None = None,
     max_tasks: int | None = None,
@@ -204,11 +192,8 @@
         fail_on_error (bool | float | None): `True` to fail on first sample error
             (default); `False` to never fail on sample errors; Value between 0 and 1
             to fail if a proportion of total samples fails. Value greater than 1 to fail eval if a count of samples fails.
-<<<<<<< HEAD
-=======
         debug_errors (bool | None): Raise task errors (rather than logging them)
            so they can be debugged (defaults to False).
->>>>>>> 601e1d70
         max_messages (int | None): Maximum number of messages to allow
             in a task conversation.
         max_samples (int | None): Maximum number of samples to run in parallel
@@ -310,10 +295,7 @@
                         epochs_reducer=epochs_reducer,
                         plan=plan,
                         score=score,
-<<<<<<< HEAD
-=======
                         debug_errors=debug_errors is True,
->>>>>>> 601e1d70
                         **kwargs,
                     )
                 )
@@ -359,10 +341,7 @@
     max_tasks: int | None = None,
     max_subprocesses: int | None = None,
     sandbox_cleanup: bool | None = None,
-<<<<<<< HEAD
-=======
     debug_errors: bool | None = None,
->>>>>>> 601e1d70
     log_samples: bool | None = None,
     log_images: bool | None = None,
     log_buffer: int | None = None,
@@ -388,11 +367,8 @@
            run in parallel (default is os.cpu_count())
         sandbox_cleanup (bool | None): Cleanup sandbox environments after task completes
            (defaults to True)
-<<<<<<< HEAD
-=======
         debug_errors (bool | None): Raise task errors (rather than logging them)
            so they can be debugged (defaults to False).
->>>>>>> 601e1d70
         log_samples: (bool | None): Log detailed samples and scores (defaults to True)
         log_images: (bool | None): Log base64 encoded version of images,
            even if specified as a filename or URL (defaults to False)
@@ -420,10 +396,7 @@
             max_tasks=max_tasks,
             max_subprocesses=max_subprocesses,
             sandbox_cleanup=sandbox_cleanup,
-<<<<<<< HEAD
-=======
             debug_errors=debug_errors,
->>>>>>> 601e1d70
             log_samples=log_samples,
             log_images=log_images,
             log_buffer=log_buffer,
@@ -443,10 +416,7 @@
     max_tasks: int | None = None,
     max_subprocesses: int | None = None,
     sandbox_cleanup: bool | None = None,
-<<<<<<< HEAD
-=======
     debug_errors: bool | None = None,
->>>>>>> 601e1d70
     log_samples: bool | None = None,
     log_images: bool | None = None,
     log_buffer: int | None = None,
@@ -472,11 +442,8 @@
            run in parallel (default is os.cpu_count())
         sandbox_cleanup (bool | None): Cleanup sandbox environments after task completes
            (defaults to True)
-<<<<<<< HEAD
-=======
         debug_errors (bool | None): Raise task errors (rather than logging them)
            so they can be debugged (defaults to False).
->>>>>>> 601e1d70
         log_samples: (bool | None): Log detailed samples and scores (defaults to True)
         log_images: (bool | None): Log base64 encoded version of images,
            even if specified as a filename or URL (defaults to False)
@@ -581,10 +548,7 @@
                 limit=limit,
                 epochs=epochs,
                 fail_on_error=fail_on_error,
-<<<<<<< HEAD
-=======
                 debug_errors=debug_errors,
->>>>>>> 601e1d70
                 max_messages=max_messages,
                 max_samples=max_samples,
                 max_tasks=max_tasks,
