## Unreleased

- Added model API for [Hugging Face Inference Providers](https://inspect.aisi.org.uk/providers.html#hugging-face-inference-providers).
- Scoring: New `edit_score()` and `recompute_metrics()` functions for modifying evaluation scores with provenance tracking and metric recomputation.
<<<<<<< HEAD
- Inspect View: Properly display task error when a task error is present in the log file.
=======
- Adjust terminal progress display to accommodate longer task names.
>>>>>>> d2573bce

## 0.3.137 (07 October 2025)

- OpenAI: Support for tool calls returning images (requires v2.0 of `openai` package, which is now required).
- Anthropic: Retry requests that get an error body payload with 'internal server error'
- Agents: Improve overload return value typing for agent `run()` function.
- Task display: Improved reporting of errors that occur during log initialization.
- Event API: Created new `inspect_ai.event` module with event related tyeps and functions.
- Model API: Use context var for managing background task group.
- Model API: Add canonical model naming for consistent querying across service routing prefixes (vertex/, azure/, bedrock/).
- Inspect View: Properly truncate sample input and and target (in sample header) even when it contains large pre-formatted text blocks.
- Dependencies: Update to fsspec 2025.9.0 to match upper bound of HF datasets.
- Dependencies: Allow any version of `rich` > 13.3.3 save for 14.0.0 (which had an infinite recursion bug affecting stack traces with exception groups).
- Dependencies: Unpin textual dependency (was <= 4.0.0 is now >=2.1.0) as we have mitigated layout issue we saw in 4.0.0.
- Bugfix: Honor `resolve_attachments` in score command when `stream=True`.
- Bugfix: Allow cancellation errors to propagate when `fail_on_error=False`.
- Bugfix: text_editor tool now supports relative file paths.
- Bugfix: Fix crash when determining tool_param based on type hint of Any in Python 3.10 w/Pydantic 2.12.0.

## 0.3.136 (02 October 2025)

- Google: Manage Google client lifetime to scope of call to `generate()`.
- Eval logs: Add message count tracking to evaluation logs for quick analysis without loading full samples.
- Scoring: Fix regression in `inspect score` command (and `inspect_score` function) when scoring log files on S3.
- Inspect View: Improve display of OpenAI Codex tool calls in transcript and messages.
- Inspect View: Display eval set progress in the lower right corner of the log list.
- Inspect View: Make message and event link affordances slightly more discoverable.
- Inspect View: Preserve query parameters in log viewer URLs when copying links.
- Inspect View: Fix issue where sometimes the incorrect log is displayed when new logs are added to a log directory while viewing a log.

## 0.3.135 (29 September 2025)

- OpenAI: Capture reasoning summaries even when there is encrypted reasoning content.
- Anthropic: Update text editor tool detection to support latest text editor tool for Claude Sonnet 4.5.
- Inspect View: Improve rendering for Codex CLI shell tool output.

## 0.3.134 (27 September 2025)

- Agent bridge: Enable bridge filters to modify generation inputs (messages, tools, config, etc.).
- Agent bridge: Ensure that bridge filters also take advantage of `retry_refusals` loop.
- Agent bridge: Workaround Codex CLI not passing `detail` along with images.
- OpenAI: Automatically switch to the completions API when `--num-choices` is specified.
- Model APIs: Improve legibility/clarify of error messages when updated versions of anthropic or openai packages are required.
- Dataframes: Added `SampleScores` column group for extracting score answer, explanation, and metadata.
- Sandbox tools: Rewrite `inspect-ai` package installation type detection code.
- Task: Support mixed metrics (both direct metrics and dict groupings in the same list), matching the flexibility of the @scorer decorator.
- Inspect View: Fix regression sorting folder and logs in list (folders should sort to the front of the list)
- Inspect View: Properly reset page when navigating between folders.
- Inspect View: Always show reasoning blocks (previously we hid them when there was no content, i.e. Responses API store=True).
- Inspect View: Improve the display of Codex Agent `update_plan` and `shell` tool inputs.
- Inspect View: Fix flash of error message when initially viewing a log file in VS Code.
- Inspect View: Properly create tree for transcripts when tasks include async work generating spans and events.
- Bugfix: Properly deserialize `EvalSet` when optional values are missing.
- Bugfix: Fix "auto" message truncation in react agent.
- Bugfix: Update various tests to react to Google's deprecation of old models.

## 0.3.133 (22 September 2025)

- Sandbox tools: bash_session, text_editor, and sandbox MCP servers no longer require a separate pipx install (they are now automatically injected into sandbox as a static binary with no Python dependencies).
- Agent bridge: Python is no longer required within containers using the sandbox agent bridge.
- Agent bridge: Enhance automatic state tracking by ignoring shorter sub-agent generations.
- Agent bridge: Add `retry_refusals` option for automatically retrying refusals a set number of times.
- Eval logs: Option to resolve attachments for `convert_eval_logs()`.
- Eval logs: Option to stream processing for `convert_eval_logs()`.
- Google: Support disabling thinking for Gemini 2.5 Flash (warn if thinking is disabled for 2.5-Pro which doesn't support disabling thinking).
- Bedrock: Support for reasoning content in Bedrock models.
- Model grading: `model_graded_qa()`, `model_graded_fact()`) now look for the "grader" model-role by default.
- Human agent: Enable installation even when default tool user is not root.
- Hooks: Added `on_sample_scoring()` and `on_model_cache_usage()` hooks.
- Hooks: Propagate LimitExceededError so that hooks can raise limit errors.
- Hooks: Emit `on_run_end()` even when the eval is cancelled.
- Scoring: Allow scorers to return `None` to indicate that they did not score the sample. Such samples are excluded from reductions and metrics.
- Scoring: Resolve task metrics on to scores returned by solvers.
- Scoring: Use `Sequence` and `Mapping` types for metrics on scorer decorator.
- Scoring: Properly make sample events available in the transcript during re-scoring an eval log.
- Inspect View: Display pending tasks in eval sets (tasks that have not yet started running)
- Inspect View: Fine tune status appearance to improve legibility
- Inspect View: Fix issue displaying folders with with overlapping path prefixes.
- Bugfix: Fix Google Gemini 2.5 function calling configuration error when using native search tools.
- Bugfix: Enable passing no reducers to `async_score` in eval score.
- Bugfix: Handle non-contiguous task sequences in task batching.

## 0.3.132 (12 September 2025)

- Anthropic: Support for images with mime type image/bmp.
- Sandbox Service: Specify instance externally so a single script can service multiple instances.
- Agent Bridge: Capture message history in agent state for all bridge generations.
- Agent Bridge: Embed sandbox service client in sandbox bridge proxy (for ease of bundling).
- Agent Bridge: Respect `store=False` from bridge client and don't insist on `id` being included with reasoning (as it is not returned in `store=False` mode).
- Sandboxes: Add Sandbox Injection API for Dynamic Environment Setup.
- Scoring: Resolve task or eval level metrics onto scorers immediately rather than waiting until scoring.
- Logging: Flush log more frequently for very small numbers of samples.
- Model Roles: Support specifying model roles on the CLI with config and model args (via YAML or JSON).
- Inspect View: Add support for cmd + arrow up/down to navigate the samples list.
- Inspect View: Improve scroll keyboard handling in sample transcript view.
- Inspect View: Improve scroll keyboard handling in sample messages view.
- Inspect View: Improve find support within sample list, transcript, and messages.
- Inspect View: Fix issue that would result in `attachments:/` appearing in content when viewing running samples.
- Bugfix: Fix file info on filesystem without mtime.
- Bugfix: Correct rendering of tool call errors in running samples transcript.
- Bugfix: Use AzureAI token provider even when no API key is available.
- Bugfix: Ensure that assistant content without reasoning is always passed to responses API.
  
## 0.3.131 (08 September 2025)

- OpenAI: Correct serialization of web search tool calls (prevent 400 errors).

## 0.3.130 (06 September 2025)

- Agent Bridge: Option to force the sandbox agent bridge to use a specific model.
- Agent Bridge: New `filter` option to enable bridge to filter model generate calls.
- Agent Bridge: Ensure that Anthropic can't yield an empty system parameter.
- Agent Bridge: Increase polling interval for sandbox agent bridge to 2 seconds (was 0.2 seconds).
- OpenAI Compatible: Add support for using Responses API via `responses_api` model arg.
- Eval Set: Enable running additional epochs against an already completed eval set.
- Eval Set: Add `eval_set_id` to log file (unique id for eval set across invocations for the same `log_dir`).
- Eval Retry: Use the same `log_format` as the log which is being retried.
- Task Display: Render tool outputs based on model events rather than tool events (compatible w/ external tool calling e.g. for agent bridge).
- Sandbox Service: Don't emit sandbox events for sandbox service RPC calls.
- Hooks: New `EvalSetStart` and `EvalSetEnd` hook methods.
- Scoring: `inspect score` now supports streaming via the `--stream` argument.
- Inspect View: Starting the view server with a path to a specific log file will automatically open that log file (if it exists) rather than showing the log list.
- Inspect View: Improve sample scoring detail layout
- Inspect View: Reduce h1-h6 heading sizes
- Inspect View: Fix error that caused 'json too large' message to appear incorrectly for sample JSON.
- Inspect View: Improve filtering of log files in log list (improve performance and loading progress).
- Inspect View: Add cmd+F shortcut for filtering log in log list.
- Inspect View: Fix regression in tool input syntax highlighting.
- Inspect View: Focus transcript or messages when sample dialog is loaded, allowing use of keyboard shortcuts like cmd + arrow down for scrolling.
- Inspect View: Focus log list when the log list is shown, allowing use of keyboard shortcuts like cmd + F.
- Bugfix: Ensure ETags always match content when reading S3 logs to prevent write conflicts.

## 0.3.129 (03 September 2025)

- Agent Bridge: Don't use `concurrency()` for agent bridge interactions (not required for long-running proxy server or cheap polling requests).
- Sandboxes: Add `concurrency` parameter to `exec()` to advise whether the execution should be subject to local process concurrency limits.

## 0.3.128 (02 September 2025)

- Agent Bridge: Correctly dispatch LimitExceededError which occurs during proxied model calls.
- Agent Bridge: Respect reference vs. value semantics of agent caller (enables preservation of messages when agent is run via `as_solver()`).
- OpenAI: Update types to match `openai` v1.104.1 (which is now the minimum required version).
- Mistral: Support for updated use of `ThinkChunk` types in mistralai v1.9.10.
- Groq: Support for `--reasoning-effort` parameter (works w/ gpt-oss models).
- Scoring: Use fallback unicode numeric string parser when default `str_to_float()` fails.
- Bugfix: Work around OpenAI breaking change that renamed "find" web search action to "find_in_page" (bump required version of `openai` package to v1.104.0).

## 0.3.127 (01 September 2025)

- Bugfix: Preserve sample list state (e.g. scroll position, selection) across sample open/close.

## 0.3.126 (01 September 2025)

- Agent Bridge: OpenAI Responses API and Anthropic API are now supported alongside the OpenAI Completions API for both in-process and sandbox-based agent bridges.
- Agent Bridge: Bridge can now automatically keep track of `AgentState` changes via inspecting model traffic running over the bridge.
- Agent Bridge: Improved id stability across generations to prevent duplicated messages in `messages_df()`.
- Agent Bridge: Ensure that explicitly specified `GenerateConfig` values for models override bridged agent config.
- Agent `handoff()`: Use `content_only()` filter by default for handoff output and improve detection of new content from handed off to agents. 
- Model API: Refine available tool types for `ContentToolUse` ("web_search" or "mcp_call")
- Model API: Remove `internal` field from `ChatMessageBase` (no longer used).
- OpenAI: Added `responses_store` model arg for explicitly enabling or disabling the responses API.
- Google: Pass tool parameter descriptions for nullable and `enum` typed fields.
- Google: Support `thought_signature` for thought parts.
- Google: Use role="user" for tool call results rather than role="function".
- MCP: Export MCP server configuration types (`MCPServerConfig` and Stdio and HTTP variants).
- Sandbox Service: New `instance` option for multiple services of the same type in a single container.
- Sandbox Service: New `polling_interval` option for controlling polling interval from sandbox to scaffold (defaults to 2 seconds, overridden to 0.2 seconds for Docker sandbox).
- ReAct Agent: Add submit tool content to assistant message (in addition to setting the `completion`).
- Metrics: Compute metrics when an empty list of reducers is provided (do not reduce the scores before computing metrics). Add `--no-epochs-reducer` CLI flag for specifying no reducers.
- Scoring: Make `match` more lenient when numeric matches container markdown formatting.
- Concurrency: Add `visible` option for `concurrency()` contexts to control display in status bar.
- Inspect View: Add support for filtering sample transcripts by event types. Be default, filter out `sample_init`, `sandbox`, `store`, and `state` events.
- Inspect View: Add support for displaying raw markdown source when viewing sample data.
- Inspect View: Remove sample list / title content when sample is displaying (prevents find from matching content behind the sample detail).
- Inspect View: Custom rendering for TodoWrite tool calls.
- Bugfix: Fix error in reducing scores when all scores for a sample are NaN.
- Bugfix: Correctly extract authorization token from header in MCP remote server config.

## 0.3.125 (25 August 2025)

- Scoring: Refactor `inspect score` to call same underlying code as `score()`.
- Bugfix: Fix regression in CLI scoring.

## 0.3.124 (24 August 2025)

- Agent Bridge: New context-manager based `agent_bridge()` that replaces the deprecated `bridge()` function.
- Agent Bridge: `sandbox_agent_bridge()` to integrate with CLI based agents running inside sandboxes.
- Agent Bridge: Inspect model roles can now be addressed by bridged agents (e.g. "inspect/red-team").
- ReAct Agent: Allow for a ToolDef to be passed to an AgentSubmit type.
- Model API: `user_prompt()` function for getting the last user message from a list of messages.
- Model API: `messages_to_openai()` and `messages_from_openai()` functions for converting to and from OpenAI-style message dicts.
- Groq: Support `response_schema` option for providing a JSON schema for model output.
- VLLM: Allow specifying the port when starting up a new vllm server.
- Eval Log: For sample summaries, preserve all sample and score fields that are less than 1k in size.
- CLI: Yield error exit code (1) if no tasks to evaluate are found at the specified path.
- Eval Set: You can now run eval sets in log dirs containing unrelated eval log files using the `--log-dir-allow-dirty` option.
- Add `--continue-on-fail` option for `eval()` and `eval_set()`.
- Scoring: Add `copy` option to `score_async()` (defaults to `True`) to control whether the log is deep copied before scoring.
- Inspect View: Convert samples in the sample list to use simple a tags for navigation. This allows typical user gestures like cmd+click to work correctly.
- Inspect View: Update document titles when viewing a sample, log, or log dir to better disambiguate tabs or windows. Use reverse pyramid to place details at the head of the title.
- Inspect View: Increase sample size limit to 100MB (samples larger than that are not browsable in the viewer).
- Tool Support: Converted to a new runtime reconnaissance and injection architecture for `inspect_tool_support`. 
- Bugifx: Properly handle surrogates in JSON serialization.
- Bugfix: Google and Mistral providers now generate unique tool call IDs to prevent collisions when calling the same tool multiple times.
- Bugfix: Enable use of custom reducers with `eval-retry` by delaying their creation until after task creation.
- Bugfix: Fix custom json schema generation code for `CitationBase` so that it no longer leads to an invalid schema.
- Bugfix: Only pass `background` to OpenAI Responses if specified.
- Bugfix: Do not pass unsupported `tool_choice` to Anthropic thinking models.

## 0.3.123 (16 August 2025)

- Support for [PDF input](https://inspect.aisi.org.uk/multimodal.html#pdf) for OpenAI, Anthropic, and Google via new `ContentDocument` type.
- MCP: Use [Remote MCP Servers](https://inspect.aisi.org.uk/tools-mcp.html#remote-mcp) with OpenAI and Anthropic models.
- OpenAI: Use types from latest SDK (v1.99.7) and make that the minimum required version of the `openai` package.
- OpenAI: Automatically use background-mode for deep research models.
- Anthropic: Automatically use streaming when `max_tokens` is 8k or higher.
- Anthropic: Improved retry behavior via detection of more "overloaded" error conditions.
- Anthropic: Add `betas` custom model arg (`-M`) for opting in to beta features.
- Scoring: NaN values returned from scorers will be excluded from reductions when reducing epochs.
- Scoring: String to float conversion now extracts the first valid float from the string (ignoring trailing characters that are invalid for floats).
- Scoring: Provide access to `sample_limits()` within scorers.
- Prepare: Added `score_to_float()` function for converting score columns to float values.
- Eval logs: Add `if_match_etag` parameter for `write_eval_log()` and `etag` field to `EvalLog` for safe concurrent log modification.
- ModelOutput: Setting the `completion` property now does not affect the underlying `message` content.
- Inspect View: Improved handling of scores and messages with large or complex metadata.
- Inspect View: Web search and other server-side tool calls (e.g. remote MCP) are now shown in the transcript.
- Inspect View: Properly display scores with list values.
- Tests: Added @flaky_retry(max_retries=) decorator for necessarily flaky tests.
- Bugfix: Don't inspect stack in `span()` function until required for logging.

## 0.3.122 (11 August 2025)

- OpenAI: Enable native `web_search()` tool for GPT-5.
- OpenAI: Convert "web_search" tool choice to native "web_search_preview" type.
- Apply `sample_shuffle` for eval retry.

## 0.3.121 (10 August 2025)

- [SambaNova](https://inspect.aisi.org.uk/providers.html#sambanova) model provider.
- [Goodfire](https://inspect.aisi.org.uk/providers.html#goodfire) model provider.
- Google: Pass `timeout` generation config option through to API `Client`.
- Google: Ability to specify a custom `GOOGLE_VERTEX_BASE_URL`.
- OpenAI: Add `background`, `safety_identifier` and `prompt_cache_key` custom model args (bump required version of `openai` package to v1.98).
- OpenAI: Set `client_timeout` to 900s when flex processing is enabled.
- Ollama: Forward `reasoning_effort` option to `reasoning` dict.
- MCP: Support for `mcp_server_http()` (which replaces the deprecated SSE server mode).
- MCP: Added `authorization` to provide OAuth Bearer token for HTTP based servers.
- Task display: Sample cancel button now works immediately (no longer needs to wait for a cooperative check).
- Limits: Sample working limit is now enforced even during long running generations and sandbox operations.
- Store: Support for serializing complex nested types (e.g. to read in an offline scorer).
- Tools: Code viewer now handles function calls with `list[str]` rather than `str` without crashing.
- Basic Agent: Only set `message_limit` to 50 when both `message_limit` and `token_limit` are `None`.
- Tests: Improve sandbox self_check to handle test failure via `with pytest.raises`, add test for env vars.
- Tests: Improve sandbox self_check to handle test failure via `with pytest.raises`, add test for env vars.
- Tests: Added the ability to provide a generator like callback function for `MockLLM`.
- Scoring: Improve multiple_choice answer parsing, making it more strict in interpreting answers like `ANSWER: None of the above`. Allow answers to end with full stop (`.`).
- Tool Support: Converted `inspect_tool_support` to use a Unix socket rather than a tcp port for intra-container RPC. 
- Bugfix: `background()` task is now scoped to the sample lifetime in the presence of `retry_on_error`.
- Bugfix: Correct recording of `waiting_time` from within coroutines spawned from the main sample coroutine.
- Bugfix: Update `inspect-tool-support` reference container to support executing tool code with non-root accounts.
- Bugfix: Correct forwarding of `reasoning_effort` and `reasoning_tokens` for OpenRouter provider.
- Bugfix: `bridge()` no longer causes a recursion error when running a large number of samples with openai models
- Bugfix: Ensure that `model_roles` are available within task initialization code.

## 0.3.120 (07 August 2025)

- OpenAI: Update model version checks for GPT-5.
- OpenAI: Support for specifying "minimal" for `reasoning_effort`.
- Bugfix: Conform to breaking changes in `openai` package (1.99.2).
- Bugfix: Ensure that `sample_shuffle` is `None` (rather than 0) when not specified on the command line.

## 0.3.119 (04 August 2025)

- Analysis functions are out of beta (`inspect_ai.analysis.beta` is deprecated in favor of `inspect_ai.analysis`).
- Scoring: Provide access to sample `store` for scorers run on existing log files.

## 0.3.118 (02 August 2025)

- Remove support for `vertex` provider as the google-cloud-aiplatform package has [deprecated](https://pypi.org/project/google-cloud-aiplatform/) its support for Vertex generative models. Vertex can still be used via the native `google` and `anthropic` providers.
- Tool calling: Added support for emulated tool calling (`emulate_tools` model arg) to OpenAI API compatible providers.
- Task display: Improved display for multiple scorers/metrics in task results summary.
- Scoring: Improved error message for scorers missing a return type annotation.
- Datasets: Added `--sample-shuffle` eval option to control sample shuffling (takes an optional seed for determinism).
- Batch Processing: Enable batch support when using Google model provider.

## 0.3.117 (31 July 2025)

- Added [Fireworks AI](https://inspect.aisi.org.uk/providers.html#fireworks-ai) model provider.
- OpenAI: Add `user` and `http_client` custom model arguments.
- vLLM: Add `is_mistral` model arg for mistral compatible tool calling.
- Hugging Face: Add `hidden_states` model arg to get model activations.
- Model API: `--max-connections`, `--max-retries`, and `--timeout` now provide defaults for all models rather than only the main model being evaluated.
- Tool calling: Do middle truncation when enforcing `max_tool_output`.
- Datasets: Support for directories in sample `files` field.
- Added sample, message, and event linking to `log_viewer()` data preparation function.
- Analysis: Added `full` option to `samples_df()` for reading full sample metadata.
- Analysis: Renamed `EvalConfig` column defs to `EvalConfiguration`.
- Improved `_repr_` for `EvalLog` (print JSON representation of log header).
- Added `metadata_as()` typesafe `metadata` accessor to `ChatMessageBase`.
- Hooks: Emit run end hook when unhandled exceptions occur.
- Batch Processing: Add batch processing support for Together AI
- Batch Processing: Improve batch processing scalability when handling very large concurrent batch counts.
- Batch Processing: Log retry attempts to the task display console.
- Batch Processing: Move batch retry logic to base class to reduce logic duplication and simplify provider implementations.
- Batch Processing: Enable batch support when using OpenAI Responses API.
- Inspect View: Do not use instance cache for S3FileSystem (eliminates some errors with large eval sets)
- Bugfix: Correct mapping for organization and model name in `model_info()` operation.
- Bugfix: Fix bug that failed to detect when an entire batch gets rejected by OpenAI.

## 0.3.116 (27 July 2025)

- Added `display_name` property to `Task` (e.g. for plotting).
- Analysis: `task_info()` operation for data frame preparation.

## 0.3.115 (26 July 2025)

- Analysis: `model_info()` and `frontier()` operations for data frame preparation.
- ReAct Agent: Require submit tool to have no errors before you exit the react loop.
- Mistral: Type updates for `ThinkChunk` and `AudioChunk` in package v1.9.3 (which is now the minimum required version).
- Inspect View: Use MathJax rather than Katex for math rendering.
- Inspect View: Fix issue with scores 'More...' link not being displayed in some configurations.
- Inspect View: Fix issue displaying tool calls in transcript in some configurations.
- Bugfix: Strip smuggled `<think>` and `<internal>` tags from tool messages to prevent leakage in multi-agent scenarios where an _inner_ assistant message can be coerced into a tool message.
- Bugfix: Handle descriptions of nested `BaseModel` types in tool call schemas.
- Bugfix: Update workaround of OpenAI reasoning issue to retain only the last (rather than the first) in a run of consecutive reasoning items.


## 0.3.114 (17 July 2025)

- OpenAI: Move model classification functions into `ModelAPI` class so that subclasses can override them.
- Azure: Support for authenticating with Microsoft Entra ID managed identities.
- Analysis: `prepare()` function for doing common data preparation tasks and `log_viewer()` operation for adding log viewer URLs to data frames.
- ReAct Agent: Require submit tool to have no errors before you exit the react loop.
- Inspect View: Use MathJax rather than Katex for math rendering.
- Inspect View: Supporting linking to events via `uuid` field (or `event_id` in analysis data frames).
- Bugfix: Use the output filesystem when creating directories in `inspect log convert`

## 0.3.113 (16 July 2025)

- [Batch processing](https://inspect.aisi.org.uk/models-batch.html) API support for OpenAI and Anthropic models.
- [TransformerLens](https://inspect.aisi.org.uk/providers.html#transformer-lens) model provider enabling use of `HookedTransformer` models with Inspect.
- Web search: Added support for Grok as an internal search provider.
- Google: Set `thought=True` on content when replaying `ContentReasoning` back to the model.
- Transcript: Add globally unique `uuid` field and `metadata` field to `Event`.
- Transcript: Add `message_id` field to `ToolEvent` for corresponding `ChatMessageTool`.
- Eval log: Add option to select sample by `uuid` in `read_eval_log_sample()`.
- ReAct agent: Add `keep_in_messages` option to `AgentSubmit` to preserve calls to `submit()` in message history.
- Scoring: Change `Value` type to use covariant types (`Mapping` and `Sequence`).
- Scoring: Add `display` parameter to `score()` to control display type.
- Scoring: Nan values returned from scorers will be excluded from computation of metrics. Scorers in results include `scored_samples` and `unscored_samples` fields to indicate how many samples were scored and how many were not. The viewer will display these values if there are unscored samples.
- Eval Log: Protect against removing excessive numbers of samples at once from realtime database.
- Eval Log: Add `--resolve-attachments` option to `inspect log dump`.
- Hooks: Provide full `EvalSample` (rather than only the summary) to `on_sample_end()` hook.
- Inspect View: Compatiblility for sites published to GitHub Pages for `inspect view bundle`.
- Inspect View: The bundle produced for deployment now includes a much more compact manifest, improving support for bundling large numbers of files.
- Bugfix: Fix failure to allow Anthropic native web search for some model names such as `claude-3-7-sonnet-latest`.
- Bugfix: Fix Anthropic citation support code when it encounters citations created by external search providers such as Tavily.
- Bugfix: Break after finding final assistant message when implementing fallback for `AgentState` `output` field.
- Bugfix: Fix `run_in_background` allowing it to properly function outside the context of a task.
- Bugfix: `None` out `TaskLogger`'s `SampleBufferDatabase` after cleaning it up to avoid crashing on subsequent logging attempts.
- Bugfix: Disassociate the logger used by batch processing's background task from any particular sample.
- Bugfix: Improve the compactness and efficiency of eval files with extremely large text user inputs. 
- Bugfix: Fixed bugs in batch process as the size of a batch approached the model provider's maximum batch size of 256MB.
- Bugfix: Fix regression that allowed computer tool screenshot truncation to occur despite not being valid for OpenAI.
- Bugfix: Fix agent bridge scenarios that failed when used with reasoning models.
- Bugfix: Fix cases where <think> blocks are dropped in OpenAI choices because they are not at the front of text content. 

## 0.3.112 (03 July 2025)

- [Hooks](https://inspect.aisi.org.uk/extensions.html#hooks): Generic lifecycle hooks for Inspect extensions.
- Datasets: Expand glob wildcards when processing `--sample_id` filter for datasets.
- OpenAI: Enable web search for o3 and o4-mini models.
- OpenAI: Enable emulated tool call image results for o-series.
- Analysis: Provide `score_headline_stderr` field in standard evals column definitions.
- Analysis: Provide `task_name` without package namespace by default.
- Analysis: Don't show dataframe import progress by default in notebooks (leaves empty cell output artifact).
- Analysis: Include `order` field in `messages_df()` and `events_df()`.
- Eval: Introduce `run_samples` option to disable running samples (resulting in a log file with status "started" and no samples).
- Logging: Improvements to `--display=log` (improved task info formatting, ability to disable rich logging)
- Task Display: Limit console to a maximum of 100 lines to prevent rendering performance problems.
- Inspect View: Fix failure to restore VSCode state when switching to/from tabs for some class of log files.
- Bugfix: Conform to breaking changes in `mistralai` package (1.9.1).

## 0.3.111 (29 June 2025)

- Inspect View: Fix issue with tab switching when running in VS Code.

## 0.3.110 (28 June 2025)

- Bugfix: Return inner exception from `run_sample`.

## 0.3.109 (27 June 2025)

- Analysis: More forgiving column reading (use Pandas default reader rather than PyArrow).
- Fix store_as examples, document inspect_ai.scorer.score
- Delay cleanup of sample buffer database to account for potential sharing of data dir.
- Vertex: Ignore types to workaround update that removes type information from some of their sub-packages (tests still pass).
- MCP: Conform to breaking changes in latest mcp package (1.10.0).
- Docs: Correct docs for `web_browser()` and `bash_session()` to indicate that you must pass an `instance` explicitly to get distinct processes. 
- Docs: Correct shared documentation snippet that describes Dockerfile customization for Inspect Tool Support.
- Inspect View: Properly wrap log configuration values in evaluation header.
- Inspect View: Support for displaying and navigating directories of evaluation logs.
- Inspect View: Improved handling of agent handoffs in transcript outline view.
- Inspect View: Use numerical rather the correct/incorrect UI for scores with 0/1 values.
- Bugfix: Prevent concurrent accesses of eval event database from raising lock errors.
- Bugfix: Fix infinite recursion edge case in _flatten_exception.


## 0.3.108 (25 June 2025)

- Bugfix: Don't raise error on Anthropic cited_text not being a `str`.

## 0.3.107 (24 June 2025)

- Bugfix: Shield critical shutdown code from cancel scope.

## v0.3.106 (21 June 2025)

- OpenAI: Use prefix matching when detecting compatible models for `web_search()`.
- Groq: Capture `executed_tools` field as model output metadata.
- ReAct agent: Always send `str` returned from `on_continue` to the model (formerly this was only done if there were no tool calls).
- Web Search: Added provider for Perplexity's internal web search tool.
- Eval: Wrap eval execution in TaskGroup.
- Bugfix: Remove correlated reasoning content items when removing submit tool calls from ChatMessageAssistant instances in multi-agent scenarios.

## v0.3.105 (17 June 2025)

- [background()](https://inspect.aisi.org.uk/agent-custom.html#background) function for executing work in the background of the current sample.
- [sandbox_service()](https://inspect.aisi.org.uk/agent-custom.html#sandbox-service) function for making available methods to a sandbox for calling back into the main Inspect process.
- [sample_limits()](https://inspect.aisi.org.uk/errors-and-limits.html#query-usage) function for determining the current status of sample limits.
- React agent: Only do substitution on parts of the prompt that may contain a {submit} reference.
- Agent handoff: Ensure that handoff tool call responses immediately follow the call.
- Agent handoff: Only print handoff agent prefix if there is assistant message content.
- Subprocess: Ensure that streams are drained when a cancellation occurs (prevent hanging on calls with large output payloads).
- Eval log: Capture only limits that terminated the sample as `sample.limit` (as opposed to ones bound to context managers or agents).
- Inspect View: Display metadata for Chat Messages.
- Inspect View: Increase transcript outline font size.
- Inspect View: Add support for filtering by sample id, sample metadata.
- Bugfix: Eval set now correctly handles retries for tasks with defaulted args (regressed in v0.3.104).
- Bugfix: Use correct bindings for Claude v4 native `text_editor` tool; don't use native tool definition for Haiku 3.5 or Opus 3.0.  
- Bugfix: Restore preservation of `ContentReasoning` blocks for Gemini (regressed in v0.3.104). 
- Bugfix: Dataset shuffling now works correctly with `seed` of 0.

## v0.3.104 (12 June 2025)

- Web Search: Added provider for Anthropic's internal web search tool.
- Web Search: Added provider for [Exa](https://exa.ai/exa-api) Search API.
- Web Search: Added provider for Google's [Grounding with Google Search](https://ai.google.dev/gemini-api/docs/grounding) .
- Mistral: Support for capturing reasoning blocks for magistral models.
- Add [Perplexity](https://inspect.aisi.org.uk/providers.html#perplexity) model provider.
- ChatMessage: Add `metadata` field for arbitrary additional metadata.
- Content: Added `ContentData` for model specific content blocks.
- Citations: Added `Citation` suite of types and included citations in `ContentText` (supported for OpenAI and Anthropic models).
- Eval log: `task_args` now includes defaulted args (formerly it only included explicitly passed args).
- Eval set: `retry_connections` now defaults to 1.0 (resulting in no reduction in connections across passes).
  OpenAI: Work around OpenAI Responses API issue by filtering out leading consecutive reasoning blocks.
- OpenAI compatible provider: Substitute `-` with `_` when looking up provider environment variables.
- MCP: Update to types in latest release (1.9.4, which is now required).
- Added development container (`.devcontainer`) configuration.
- `trim_messages()` now removes any trailing assistant message after compaction.
- Task display: Ensure that full path to log file is always displayed (wrap as required).
- Task display: Wrap scorers and scores in the task detail display.
- Inspect View: Add support for displaying citations for web searches in the transcript.
- Inspect View: Correctly update browser URL when navigation between samples.
- Bugfix: Properly honor `responses_api=False` when pass as an OpenAI model config arg.
- Bugfix: Limits passed to handoffs can be used multiple times (if agent is handed off to multiple times).
- Bugfix: Replace invalid surrogate characters when serializing strings to JSON.
- Bugfix: Prevent error writing Nan values to the `logs.json` summary file during bundling.

## v0.3.103 (06 June 2025)

- Eval set: Do not read full eval logs into memory at task completion.

## v0.3.102 (05 June 2025)

- OpenAI: Use responses API for codex models.
- Bugfix: Temporarily revert change to eval set header reading to investigate regression.

## v0.3.101 (05 June 2025)

- Eval set: Default `max_tasks` to the greater of 4 and the number of models being evaluated.
- Eval set: Do not read full eval logs into memory at task completion.
- pass_at_k: Treat threshold as the the minimum inclusive value for passing (rather than checking equality)
- Web search: Include links specified by providers in the results.
- Inspect View: Display sample id & epoch in sample dialog title bar.
- Inspect View: Don't open sample dialog when simply navigating the sample list.
- Inspect View: Fix error that could occur when determine transcript outline collapse state.
- Inspect View: Show the correct sample when opening a sample from a sorted list.
- Bugfix: Ensure that dataset shuffle_choices=True always uses a distinct random seed.
- Bugfix: Don't attempt to use OpenAI's web search preview against models that are known to not support it.

## v0.3.100 (01 June 2025)

- [time_limit()](https://inspect.aisi.org.uk/errors-and-limits.html#time-limit) and [working_limit()](https://inspect.aisi.org.uk/errors-and-limits.html#working-limit) context managers for scoped application of time limits.
- Abiliy to query current usage for scoped limits (e.g. time or tokens).
- Added native OpenAI web search to [web_search()](https://inspect.aisi.org.uk/tools-standard.html#sec-web-search) tool.
- Limit `docker compose` concurrency to 2 * os.cpu_count() by default (override with `INSPECT_DOCKER_CLI_CONCURRENCY`).
- ReAct agent: Only send custom `on_continue` message to the model if the model made no tool calls.
- Tool calling: Support for `Enum` types in tool arguments.
- AzureAI: Automatically fold user and tool messages for Mistral models.
- Task display: Simplify task display for `plain` mode (no outline, don't expand tables to console width).
- Task display: Truncate task config to prevent overflow (collapse dicts, limit individual values to 50 chars, limit overall output to 500 chars).
- Task display: Always show the sample init event in the task transcript display.
- Task display: Fix mouse support on ghostty (and possibly other terminals).
- Inspect View: Outline view for transcript which enables high level navigation to solvers, agents, scorers, etc.
- Inspect View: Fix an issue that prevented the display of the viewer in VSCode when the viewer tab was moved to the background.
- Inspect View: Don't error when metadata contains null values.

## v0.3.99 (22 May 2025)

- Exported `view()` function for running Inspect View from Python.
- Always return tasks in the same order they were passed to `eval()` or `eval_set()`.
- Google: Updated required version of `google-genai` to 1.16.1 (which includes support for reasoning summaries and is now compatible with the trio async backend).
- Anthropic: More flexible detection of "overloaded_error" for retires.
- Inspect View: Improve text zooming and wrapping when rendering sample errors.
- Inspect View: Preserve log mtime-ordering in the bundle output directory

## v0.3.98 (18 May 2025)

- Google: Disable reasoning when `reasoning_tokens` is set to 0.
- Temporarily pin to textual < 3.0.0 to work around event loop breakage.
- CLI display: improve performance of sample rendering by only rendering the 10 most recent events.
- Inspect View: Improve sample score column layout, markdown render explanation.

## v0.3.97 (16 May 2025)

- React agent: Use of `submit()` tool is now [optional](https://inspect.aisi.org.uk/agent.html#submit-tool).
- Agents: `is_agent()` typeguard function for checking whether an object is an `Agent`.
- Anthropic: Show warning when generation config incompatible with extended thinking is used (affects `temperature`, `top_p`, and `top_k`).
- AzureAI: Don't include `tools` or `tool_choice` in  requests when emulating tool calling (avoiding a 400 error).
- AzureAI: Accept `<tool_calls>` plural from Llama models (as it sometimes uses this instead of `<tool_call>`).
- AzureAI: Correctly handle tool calls with no arguments.
- Eval retry: Improve error message when attempting to retry tasks in packages that have not been registered.
- Warn when a passed `--sample-id` is not found in the target dataset (raise error if there are no matches at all).
- Dataframes: [parallel](https://inspect.aisi.org.uk/dataframe.html#parallel-reading) option to read samples in parallel using multiprocessing.
- Dataframes: Include underlying `EvalLog` and `Exception` in `ColumnError`.
- Dataframes: Use native pyarrow column storage with pd.NA for missing values.
- Inspect View: Improve the performance and memory efficiency of the viewer when viewing large samples with long, complex transcripts.
- Inspect View: Improve the performance of the viewer when viewing large, complex sample or task metadata. 
- Inspect View: Live display of subtask, tool and other child events when viewing a running evaluation.
- Inspect View: Transcript rendering improvements including less complex overall layout, more collapsible entities, and improved rendering of sandbox events, tool calls, and other events.
- Inspect View: Message rendering improvement including coloring user messages, reducing layout complexity, and other minor improvements.
- Inspect View: Render metadata for samples and tasks as an interactive tree.
- Inspect View: When deployed via `inspect view bundle`, support linking to individual transcript events or messages.
- Inspect View: Reduce the maximum size of the header (before it is collapsed) when evals have large numbers of metrics.
- Bugfix: More robust handling of non-529 "overloaded_error" for Anthropic.
- Bugfix: More robust handling of no result returned from tool call.

## v0.3.96 (13 May 2025)

- Dataframes: `events_df()` function, improved message reading, log filtering, don't re-sort passed logs
- Model Context Protocol: Upgrade sandbox client to typing changes made in v1.8.0 of `mcp` package.
- vLLM/SGLang: Fix dynamic port binding for local server on Mac OS X.
- React Agent: Improve continue prompt to remind the model to include the answer in their call to `submit()`.
- Inspect View: Properly sort samples by score even when there are samples with errors.
- Inspect View: Allow filtering of samples by score when evals are running.

## v0.3.95 (10 May 2025)

- [Dataframe](https://inspect.aisi.org.uk/dataframe.html) functions for reading dataframes from log files.
- Web Search: Added provider for [Tavily](https://inspect.aisi.org.uk/tools-standard.html#tavily-provider) Research API.
- Multiple Choice: `max_tokens` option to control tokens used for `generate()`.
- Don't enforce sample `working_limit` after solvers have completed executing (matching behavior of other sample limits).
- Only pass `user` parameter on to sandboxes if is not `None` (eases compatibility with older sandbox providers).
- Anthropic: Retry when `type` in the error message body is "overloaded_error". 
- Agent Bridge: Compatibility with `request()` method in v1.78.0 of `openai` package (now the minimum required version).
- Model Context Protocol: Update to typing changes made in v1.8.0 of `mcp` package (now the minimum required version).
- TaskState: `input_text` and `user_prompt` properties now read the last rather than first user message.
- Inspect View: Properly display 'more' options when content is collapsed.
- Inspect View: Fix issue that prevented filtering of sample list when viewing a running evaluation.
- Inspect View: Fix selection of specific metrics within scorers when a scorer produces more than one metric.
- Ignore OSError that occurs while rotating trace files.
- Restore logging `metadata` from `TaskState` rather than from `Sample`.
- Bugfix: Restore ability of operator to terminate the current sample in tool call approval.
- Bugfix: Ensure that "init" span is exited in the same async context when sandbox connection errors occur.
- Bugfix: Protect against no `thought` argument being passed to `think()` tool.
- Bugfix: Correct handling of `text_editor()` tool for Claude Sonnet 3.5.

## v0.3.94 (06 May 2025)

- [span()](https://inspect.aisi.org.uk/agent-custom.html#grouping-with-spans) function for grouping transcript events.
- [collect()](https://inspect.aisi.org.uk/agent-custom.html#grouping-with-spans) function for enclosing parallel tasks in spans.
- [Event tree](https://inspect.aisi.org.uk/reference/inspect_ai.log.html#event-tree) functions for organising transcript events into a tree of spans.
- `inspect log convert` now always fully re-writes log files even of the same format (so that e.g. sample summaries always exist in the converted logs).
- React agent: `answer_only` and `answer_delimiter` to control how submitted answers are reflected in the assistant message content. 
- Python tool: Execute using a bash login shell for consistency of Python versions across `bash()` and `python()` tools.
- Task display: Realtime display of events that occur within tool calls and subtasks.
- Multiple choice: Support for more than 26 choices.
- Bugfix: Ensure that each MCP server gets its own cached tool list.

## v0.3.93 (01 May 2025)

- [Scoped Limits](https://inspect.aisi.org.uk/errors-and-limits.html#scoped-limits) for enforcing token and message limits using a context manager.
- [Agent Limits](https://inspect.aisi.org.uk/errors-and-limits.html#agent-limits) for enforcing token and message limits for agent execution.
- Enhanced `bash_session()` tool to provide richer interface to model and to support interactive sessions (e.g. logging in to a remote server).
- [read_eval_log_sample_summaries()](https://inspect.aisi.org.uk/eval-logs.html#summaries) function for reading sample summaries (including scoring) from eval logs.
- Updated [vLLM](https://inspect.aisi.org.uk/providers.html#vllm) provider to use local server rather than in process `vllm` package (improved concurrency and resource utilization).
- New [SGLang](https://inspect.aisi.org.uk/providers.html#sglang) provider (using similar local server architecture as vLLM provider).
- Anthropic: Added `streaming` model argument to control whether streaming API is used (by default, streams when using extended thinking).
- `--sample-id` option can now include task prefixes (e.g. `--sample-id=popularity:10,security:5)`).
- Improved write performance for realtime event logging.
- `--no-log-realtime` option for disabling realtime event logging (live viewing of logs is disabled when this is specified).
- Packaging: Exclude `_resources` directories from package (reduces pressure on path lengths for Windows).
- Inspect View: Split info tab into task, models, and info for improved layout.
- Bugfix: Avoid validation errors when loading old log files which contain "output_limit" tool errors.

## v0.3.92 (26 April 2025)

- OpenAI: In responses API, don't pass back assistant output that wasn't part of the output included in the server response (e.g. output generated from a call to a `submit()` tool).
- Bugfix: Correctly pass tool arguments back to model for OpenAI responses API.

## v0.3.91 (26 April 2025)

- Support for using tools from [Model Context Protocol](https://inspect.aisi.org.uk/tools-mcp.html) providers.
- New [retry_on_error](https://inspect.aisi.org.uk/errors-and-limits.html#sample-retries) option to enable sample level retry of errors (retries occur immediately rather than waiting until the next full eval retry).
- OpenAI: [reasoning_summary](https://inspect.aisi.org.uk/reasoning.html#reasoning-history) generation option for reasoning models.
- OpenAI: `responses_store` model argument to control whether the `store` option is enabled (it is enabled by default for reasoning models to support reasoning playback).
- OpenAI: Support for [flex processing](https://inspect.aisi.org.uk/providers.html#flex-processing), which provides lower inference costs in exchange for slower response times and occasional resource unavailability (added in v1.75.0, which is now required).
- OpenAI: Responses API is now used by default for all reasoning models.
- OpenAI: Automatically alias reserved internal tool names (e.g. `python`) for responses API.
- Anthropic: Warn only once if unable to call count_tokens() for a model.
- Google: Update to 1.12.1 of `google-genai` (which is now required).
- Google: Support for `reasoning_tokens` option for Gemini 2.5 models.
- Grok: Support for `reasoning_effort` option and capturing reasoning content.
- OpenRouter: Forward `reasoning_effort` and `reasoning_tokens` to `reasoning` field.
- Model API: `ToolSource` for dynamic tools inputs (can be used in calls to `model.generate()` and `execute_tools()`)
- ReAct Agent: Ability to fully repleace the default `submit()` tool.
- Human Agent: Added `user` parameter for running the human agent cli as a given user.
- Scoring: Support for multimodal inputs to `model_graded_qa()` and `model_graded_fact()`.
- Scoring: Handle parsing unicode fractions when evaluating numeric input for `match()` scorer.
- Scoring: Add `sample_metadata_as()` method to `SampleScore`.
- Sandbox API: Added `user` parameter to `connection()` method for getting connection details for a given user.
- Docker: Register samples for cleanup immediately (so they are still cleaned up even if interrupted during startup).
- Docker: Support sample metadata interpolation for image names in compose files. 
- Tool calling: Support for additional types (`datetime`, `date`, `time`, and `Set`)
- Log API: Functions for reading/writing eval logs can now take a `Path`.
- Registry: Evaluate string annotations when creating registry objects. 
- Error handling: Added `--traceback-locals` CLI option to print values of local variables in tracebacks.
- Error handling: Fully unwrap inner errors from exception groups for reporting.
- Inspect View: Support for viewing logs in Google Cloud Storage (gc://).
- Inspect View: Improved display of reasoning blocks.
- Inspect View: Improved display and layout of transcript and events.
- Inspect View: Improved Tool input and output display.
- Inspect View: Improved display of sample input, target, answer, and scoring information (improve column width behavior).
- Inspect View: Add support for linking to logs, specific log tabs, individual samples, and sample tabs within samples.
- Inspect View: Collapse sample init view by default.
- Inspect: Properly store and restore NaN values when viewing logs in VSCode.
- Documentation: Update tutorial to use HuggingFaceH4/MATH-500 as math dataset.
- Documentation: Add scorer.py example that uses the expression_equivalence custom scorer from the tutorial.
- Bugfix: Correct parsing of `CUDA_VISIBLE_DEVICES` environment variable for vLLM provider
- Bugfix: Don't require saved response message id for openai assistant messages.
- Bugfix: Don't show empty `<think>` tag in conversation view if there is no reasoning content.
- Bugfix: Properly handle multiple reasoning blocks and empty reasoning summaries in OpenAI responses API.
- Bugfix: Tolerate assistant messages with no internal representation in Open AI responses API.
- Bugifx: Correct reporting of seconds until next retry for model generate calls.

## v0.3.90 (21 April 2025)

- Inspect View: Collapse user messages after 15 lines by default.
- Inspect View: Improved spacing between transcript events.
- Bugfix: Prevent duplicate sample init events in transcript.
- Bugfix: Properly collapse initialization events in the transcript.
- Bugfix: Properly pre-wrap source code in the transcript.

## v0.3.89 (17 April 2025)

- [Model Roles](https://inspect.aisi.org.uk/models.html#model-roles) for creating aliases to models used in a task (e.g. "grader", "red_team", "blue_team", etc.)
- New [openai-api](https://inspect.aisi.org.uk/providers.html#openai-api) model provider for interfacing with arbitrary services that have Open AI API compatible endpoints.
- ReAct Agent: [truncation](https://inspect.aisi.org.uk/agents.html#truncation) option to trim conversation messages when the model context window is exceeded.
- ReAct Agent: Improve default `on_continue` message, including using a dynamic name for the submit tool.
- Agent Bridge: Add `metadata` field to bridge input for backward compatibility with solver-based bridge.
- Added `default` argument to `get_model()` to explicitly specify a fallback model if the specified model isn't found.
- Approval: Approvers now take `history` argument (rather than `TaskState`) to better handle agent conversation state.
- Anthropic: Update string matching to correctly handle BadRequestErrors related to prompt + max_tokens being too long.
- Google: Return "(no content)" when a generate call results in no completion choices.
- CloudFlare: Use OpenAI compatible REST endpoint for interface to models.
- Azure AI: Use `2025-03-01-preview` as default API version if none explicitly specified.
- Model API: `trim_messages()` function for pruning messages to fit within model context windows.
- Model API: Improved detection of context window overflow for Grok, Groq, and CloudFlare.
- Task Display: Show both provider and model name when concurrency context is not shared across all models for a given provider.
- Registry: Exported `registry_create()` function for dynamic creation of registry objects (e.g. `@task`, `@solver`, etc.).
- Remove `chdir` option from `@task` (tasks can no longer change their working directory during execution).
- `INSPECT_EVAL_LOG_FILE_PATTERN` environment variable for setting the eval log file pattern.
- Bugfix: Eval retry now works correctly for models with a service prefix (e.g. `openai/azure/model-name`).
- Bugfix: Correctly resolve approvers in the same source file as tasks. 
- Bugfix: Ensure agent decorator resolves string annotations from `__future__` as needed.
- Bugfix: Correctly handle string `dict` keys that are numeric in store diffs.

## v0.3.88 (11 April 2025)

- Tools: Restore formerly required (but now deprecated) `type` field to `ToolCall`.
- Approval: Raise operator limit exceeded error for tool approval termination action.
- Anthropic: Don't include side count of `reasoning_tokens` in `total_tokens` (they are already included).
- Anthropic: Update string matching to correctly handle BadRequestErrors related to prompts being too long.

## v0.3.87 (10 April 2025)

- Eval: Fix an error when attempting to display realtime metrics for an evaluation.
- Log Viewer: Fix an error when displaying a running log with a null metric value.

## v0.3.86 (09 April 2025)

- Open AI: Treat `UnprocessableEntityError` as bad request so we can include the request payload in the error message.
- Eval Retry: Correctly restore model-specific generation config on retry.
- Inspect View: Resolve sample attachments before including in realtime event stream.
- Bugfix: Properly handle special characters in IDs during event database cleanup.

## v0.3.85 (08 April 2025)

- Remove support for `goodfire` model provider (dependency conflicts).
- React Agent: Enable specification of `description` without `name`.

## v0.3.84 (07 April 2025)

- Bugfix: Suppress link click behavior in vscode links.

## v0.3.83 (07 April 2025)

- Inspect View: [Live updates](https://inspect.aisi.org.uk/log-viewer.html#live-view) to running evaluation logs.
- [Agent](https://inspect.aisi.org.uk/agents.html) protocol and [inspect_ai.agent](https://inspect.aisi.org.uk/reference/inspect_ai.agent.html) module with new system for creating, composing, and executing agents.
- Scoring: New [grouped()](https://inspect.aisi.org.uk/scoring.html#metric-grouping) metric wrapper function, which applies a given metric to subgroups of samples defined by a key in sample metadata.
- Basic Agent: New `submit_append` option to append the submit tool output to the completion rather than replacing the completion (note that the new `react()` agent appends by default).
- Model API: New [execute_tools()](https://inspect.aisi.org.uk/reference/inspect_ai.model.html#execute_tools) function (replaces deprecated `call_tools()` function) which handles agent handoffs that occur during tool calling.
- Model API: `generate_loop()` method for calling generate with a tool use loop.
- Model API: Provide optional sync context manager for `Model` (works only with providers that don't require an async close).
- Anthropic: Add support for `tool_choice="none"` (added in v0.49.0, which is now required).
- Together AI: Updated `logprobs` to pass `1` rather than `True` (protocol change).
- Tools: `bash_session()` and `web_browser()` now create a distinct sandbox process each time they are instantiated.
- Computer Tool: Support for use of the native Open AI computer tool (available in the model `openai/computer-use-preview`)
- Task API: `task_with()` and `tool_with()` no longer copy the input task or tool (rather, they modify it in place and return it).
- Eval Set: Resolve tasks before each pass (ensure that each pass runs against an entirely new task instance).
- Eval Retry: Ability to retry any task in the registry, even if it has a custom `name` (save `registry_name` separately).
- Human Agent: Start task with clock paused and then automatically start it on container logins.
- Typed Store: `instance` option for `store_as()` for using multiple instances of a `StoreModel` within a sample.
- Typed Store: Raise error if attempting to embed a `StoreModel` within another `StoreModel`.
- Sandbox: New `sandbox_default()` context manager for temporarily changing the default sandbox.
- Docker: `write_file()` function now gracefully handles larger input file sizes (was failing on files > 2MB).
- Docker: Prevent low timeout values (e.g. 1 second) from disabling timeout entirely when they are retried.
- Display: Print warnings after task summaries for improved visibility.
- Inspect View: Fallback to content range request if initial HEAD request fails.
- Inspect View: Improve error message when view bundles are server from incompatible servers.
- Inspect View: Render messages in `user` and `assistant` solver events.
- Inspect View: Improved support for display of nested arrays.
- Inspect View: Improved rendering of complex scores and metrics.
- Inspect View: Properly handle filtering of dictionary scores.
- Inspect View: Render math in model input and output using katex.
- Inspect View: Improve sample score rendering (single scoring tab with scores rendered in a table).
- Inspect View: Improve sample count display in sample list footer.
- Inspect View: Properly refresh running evals when restoring from being backgrounded.
- Bugfix: Support for calling the `score()` function within Jupyter notebooks.
- Bugfix: Handle process lookup errors that can occur during timeout race conditions.
- Bugfix: Correctly capture and return logs from `eval()` when a cancellation occurs.
- Bugfix: Correctly handle custom `api_version` model argument for OpenAI on Azure.
- Bugfix: Correct handling for `None` passed to tool call by model for optional parameters.
- Bugfix: Cleanup automatically created `.compose.yml` when not in working directory.
- Bugfix: Prevent exception when navigating to sample that no longer exists in running samples display.

## v0.3.82 (02 April 2025)

- Bugfix: Correct handling of backward compatibility for inspect-web-browser-tool image.
- Bugfix: Eval now properly exits when `max_tasks` is greater than total tasks

## v0.3.81 (30 March 2025)

- Requirements: Temporarily upper-bound `rich` to < 14.0.0 to workaround issue.

## v0.3.80 (30 March 2025)

- Google: Compatibility with httpx client in `google-genai` >= 1.8.0 (which is now required).
- Mistral: Compatibility with tool call schema for `mistralai` >= v1.6.0 (which is now required).
- Inspect View: Correctly parse NaN values (use JSON5 for all JSON parsing)

## v0.3.79 (26 March 2025)

- Google: Compatibility with v1.7 of google-genai package (create client per-generate request)
- Bugfix: Properly record scorer and metrics when there are multiple tasks run in an eval.

## v0.3.78 (25 March 2025)

- OpenAI: Ensure that assistant messages always have the `msg_` prefix in responses API.

## v0.3.77 (25 March 2025)

- New [think()](https://inspect.aisi.org.uk/tools-standard.html#sec-think) tool that provides models with the ability to include an additional thinking step.
- OpenAI: Support for the new [Responses API](https://inspect.ai-safety-institute.org.uk/providers.html#responses-api) and [o1-pro](https://platform.openai.com/docs/models/o1-pro) models.
- OpenAI: Remove base64-encoded audio content from API call JSON in ModelEvent.
- AzureAI: Support for use of native [OpenAI](https://inspect.ai-safety-institute.org.uk/providers.html#openai-on-azure) and [Mistral](https://inspect.ai-safety-institute.org.uk/providers.html#mistral-on-azure-ai) clients using service qualifiers (e.g. `openai/azure/gpt-4o-mini` or `mistral/azure/Mistral-Large-2411`). 
- OpenRouter: Handle "error" field in response object and retry for empty responses.
- Added `--metadata` option to eval for associating metadata with eval runs.
- Task display: Show reasoning tokens for models that report them.
- Anthropic: Include reasoning tokens in computation of total tokens
- Inspect View: Properly wrap tool input for non-code inputs like `think`.

## v0.3.76 (23 March 2025)

- [bash_session()](https://inspect.ai-safety-institute.org.uk/tools-standard.html#sec-bash-session) tool for creating a stateful bash shell that retains its state across calls from the model.
- [text_editor()](https://inspect.ai-safety-institute.org.uk/tools-standard.html#sec-text-editor) tool which enables viewing, creating and editing text files.
- Structured Output: Properly handle Pydantic BaseModel that contains other BaseModel definitions in its schema.
- OpenAI: Support for .wav files in audio inputs for gpt-4o-audio-preview.
- OpenAI: Strip 'azure' prefix from model_name so that model type checks all work correctly.
- OpenAI: Don't send `reasoning_effort` parameter to o1-preview (as it is not supported).
- Inspect View: Fix error sorting numeric or categorical score results.
- Inspect View: Properly wrap model API call text in the transcript.
- Bugfix: Only initialise display in eval_set if it wasn't initialised from the CLI
- Bugfix: Set the global log level based on the specified Inspect log level.
- Bugfix: Resolve issue when deserialising a SubtaskEvent from a log file which does not have a completed time.
- Bugfix: Fix unnecessary warnings about task arguments.
- Bugfix: When a task does not take a kwargs argument, only warn if the provided argument is not valid.

## v0.3.75 (18 March 2025)

- Model API: Specifying a default model (e.g. `--model`) is no longer required (as some evals have no model or use `get_model()` for model access).
- Tasks can now directly specify a `model`, and model is no longer a required axis for parallel tasks.
- Eval Set: Improved parallelisation in scheduler (all pending tasks are now run together rather than in model groups).
- Don't generate `id` for `ChatMessage` when deserialising (`id` is now `str | None` and is only populated when messages are directly created).
- Log: Support for zip64 extensions required to read some log files that are larger than 4GB.
- Anthropic: Provide `reasoning_tokens` for standard thinking blocks (redacted thinking not counted).
- Google: Improve checking of `APIError` status codes for retry.
- CLI: Added `--env` option for defining environment variables for the duration of the `inspect` process.
- Inspect View: Fix issue generating diffs for nested arrays.
- Inspect View: Fix layout issue with sample error display in sample detail summary.
- Inspect View: Better support large eval files (in excess of 4GB).
- Inspect View: Correctly display 'None' when passed in tool calls.
- Inspect View: Fix 'Access Denied' error when using `inspect view` and viewing the log in a browser.
- Bugfix: Properly handle nested Pydantic models when reading typed store (`store_as()`) from log.
- Bugfix: Enable passing `solver` list to `eval()` (decorate `chain` function with `@solver`).
- Bugfix: Support deserializing custom sandbox configuration objects when said sandbox plugin is not installed.
- Bugfix: Fix error in sample filtering autocomplete (could cause autocomplete to fail and show an error in js console).

## v0.3.74 (15 March 2025)

- Bugfix: Exclude chat message `id` from cache key (fixes regression in model output caching).

## v0.3.73 (14 March 2025)

- Constrain model output to a particular JSON schema using [Structured Output](https://inspect.aisi.org.uk/structured.html) (supported for OpenAI, Google, and Mistral).
- New "HTTP Retries" display (replacing the "HTTP Rate Limits" display) which counts all retries and does so much more consistently and accurately across providers.
- The `ModelAPI` class now has a `should_retry()` method that replaces the deprecated `is_rate_limit()` method.
- The "Generate..." progress message in the Running Samples view now shows the number of retries for the active call to `generate()`.
- New `inspect trace http` command which will show all HTTP requests for a run.
- More consistent use of `max_retries` and `timeout` configuration options. These options now exclusively control Inspect's outer retry handler; model providers use their default behaviour for the inner request, which is typically 2-4 retries and a service-appropriate timeout.
- Improved async implementation using AnyIO (can now optionally run Trio rather than asyncio as the [async backend](https://inspect.aisi.org.uk/parallelism.html#async-backends)).
- Agent Bridge: Correct handling for `tool_choice` option.
- Model API: `ChatMessage` now includes an `id` field (defaults to auto-generated uuid).
- OpenAI: More flexible parsing of content parts (some providers omit the "type" field); support for "reasoning" content parts.
- Anthropic: Retry api connection errors and remote protocol errors that occur during streaming.
- Mistral: Update to new Mistral API (v1.5.1 of `mistralai` is now required).
- Logging: Inspect no longer sets the global log level nor does it allow its own messages to propagate to the global handler (eliminating the possibility of duplicate display). This should improve compatibility with applications that have their own custom logging configured. 
- Tasks: For filesystem based tasks, no longer switch to the task file's directory during execution (directory switching still occurs during task loading). Specify `@task(chdir=True)` to preserve the previous behavior.
- Bugfix: Fix issue with deserializing custom sandbox configuration objects.
- Bugfix: Handle `parallel_tool_calls` correctly for OpenAI models served through Azure.

## v0.3.72 (03 March 2025)

- Computer: Updated tool definition to match improvements in Claude Sonnet 3.7.

## v0.3.71 (01 March 2025)

- Anthropic: Support for [extended thinking](https://inspect.aisi.org.uk/reasoning.html#claude-3.7-sonnet) features of Claude Sonnet 3.7 (minimum version of `anthropic` package bumped to 0.47.1).
- Reasoning: `ContentReasoning` type for representing model reasoning blocks.
- Reasoning: `reasoning_tokens` for setting maximum reasoning tokens (currently only supported by Claude Sonnet 3.7)
- Reasoning: `reasoning_history` can now be specified as "none", "all", "last", or "auto" (which yields a provider specific recommended default).
- Web Browser: [Various improvements](https://github.com/UKGovernmentBEIS/inspect_ai/pull/1314) to performance and robustness along with several bug fixes.
- OpenAI: Provide long connection (reasoning friendly) socket defaults in http client 
- OpenAI: Capture `reasoning_tokens` when reported.
- OpenAI: Retry on rate limit requests with "Request too large".
- OpenAI: Tolerate `None` for assistant content (can happen when there is a refusal).
- Google: Retry requests on more HTTP status codes (selected 400 errors and all 500 errors). 
- Event Log: Add `working_start` attribute to events and `completed` and `working_time` to model, tool, and subtask events.
- Human Agent: Add `task quit` command for giving up on tasks.
- Human Agent: Don't emit sandbox events for human agent
- Inspect View: Improve rendering of JSON within logging events.
- Inspect View: Improve virtualized rendering of Sample List, Sample Transcript, and Sample Messages.
- Task Display: Let plugins display counters ('rich' and 'full' display modes only).
- Inspect View: Fix layout issues with human agent terminal session playback.
- Inspect View: Improve tool input / output appearance when rendered in VSCode.
- Inspect View: Display reasoning tokens in model usage for the samples and for the complete eval.
- Inspect View: Improve model api request / response output when rendered in VSCode.
- Inspect View: Improve rendering of some tool calls in the transcript.
- Bugfix: Fix audio and video inputs for new Google GenAI client.
- Bugfix: Ensure that token limits are not enforced during model graded scoring.
- Bugfix: Catch standard `TimeoutError` for running shell commands in the computer tool container.
- Bugfix: Correct combination of consecutive string based user messages for Anthropic provider.

## v0.3.70 (25 February 2025)

- [working_limit](https://inspect.aisi.org.uk/errors_and_limits.html#working-limit) option for specifying a maximum working time (e.g. model generation, tool calls, etc.) for samples.
- Added `SandboxEvent` to transcript for recording sandbox execution and I/O.
- Sandboxes: `as_type()` function for checked downcasting of `SandboxEnvironment`
- Remove root logging handlers upon Inspect logger initialisation (as they result in lots of log spam if left installed).
- Only explicitly set `state.completed=True` when entering scoring (`basic_agent()` no longer sets `completed` so can be used in longer compositions of solvers).
- Add `uuid` property to `TaskState` and `EvalSample` (globally unique identifier for sample run).
- Add `cleanup` to tasks for executing a function at the end of each sample run.
- Agent `bridge()` is now compatible with the use of a custom `OPENAI_BASE_URL`.
- Mistral: Bump required version of `mistralai` package to 1.5 (required for `working_limit`).
- Truncate tracebacks included in evaluation log to a maximum of 1MB.
- Compatibility with textual version 2.0 (remove upper bound).
- Align with HF datasets `fsspec` version constraints to avoid pip errors when installing alongside `datasets`.
- Bugfix: Fix issue with tools that had an ordinary `dict` as a parameter.
- Bugfix: Print the correct container `sample_id` for `--no-sandbox-cleanup`.

## v0.3.69 (20 February 2025)

- Google provider updated to use the [Google Gen AI SDK](https://googleapis.github.io/python-genai/), which is now the recommended API for Gemini 2.0 models.
- Task display: Use cooperative cancellation for cancel buttons in task display.
- Task display: Print task progress every 5 seconds for 'plain' display mode.
- Task display: Handle click on running samples tab when there is no transcript.
- Docker: Print stderr from `compose up` when no services startup successfully. 
- Docker: Print sample id and epoch for each container when using `--no-sandbox-cleanup`
- Mistral: Create and destroy client within generate.
- Inspect View: Fix display of score dictionaries containing boolean values
- Bugfix: Catch standard `TimeoutError` for subprocess timeouts (ensure kill/cleanup of timed out process).

## v0.3.68 (19 February 2025)

- Task display: Improve spacing/layout of final task display.
- Textual: speicfy broader range of compatible versions (v0.86.2 to v1.0.0)

## v0.3.67 (18 February 2025)

- Memoize calls to `get_model()` so that model instances with the same parameters are cached and re-used (pass `memoize=False` to disable).
- Async context manager for `Model` class for optional scoped usage of model clients.
- New `assistant_message()` solver.
- Prompt templates: Ignore template placeholders that don't map to passed parameters in `prompt_template()`, and system/user/assistant solvers.
- Google: Handle system messages with content lists and input with system but no user messages.
- Google: Ensure that a completion choice is provided even when none are returned by the service.
- Inspect View: Improve the display of subtasks with no inputs or events.
- Inspect View: Fix transcript display of phantom subtask or other phantom events.
- Inspect View: Fix formatting issues in sample error display
- Bugfix: Raise error for empty dataset (rather than providing a dummy sample).
- Bugfix: Specify markup=False for textual static controls (stricter parser in textual 2.0 leading to exceptions).
- Bugfix: Temporarily pin to textual==1.0.0 while they chase all of their regressions in 2.0

## v0.3.66 (17 February 2025)

- Docker: Correct compose file generation for Dockerfiles w/ custom stem or extension.
- Escape brackets when rendering task config (another textual 2.0 fix)

## v0.3.65 (16 February 2025)

- Compatibility with textual 2.0 (which had several breaking changes).
- Inspect View: Improve scorer display formatting.
- Bugfix: Inspect view now correctly renders arrays with embedded `null` values.
- Bugfix: Inspect view now correctly handles scorers with no metrics.

## v0.3.64 (14 February 2025)

- [Reference documentation](https://inspect.aisi.org.uk/reference/) for Python API and CLI commands.
- Add support for [clustered standard errors](https://inspect.aisi.org.uk/scorers.html#clustered-standard-errors) via a new `cluster` parameter for the `stderr()` metric.
- Improvements to [scoring workflow](https://inspect.aisi.org.uk/scorers.html#sec-scorer-workflow) (`inspect score` command and `score()` function).
- Metrics now take `list[SampleScore]` rather than `list[Score]` (previous signature is deprecated but still works with a warning).
- Use a sample adjustment for the `var()` metric.
- Google: Speculative fix for completion candidates not being returned as a list.
- Python and Bash tools: Add `sandbox` argument for running in non-default sandboxes.
- Transcript: Log `ScoreEvent` (with `intermediate=True`) when the `score()` function is called.
- Transcript: Add `source` field to `InfoEvent` and use it for events logged by the human agent.
- Docker: Support Dockerfiles with `.Dockerfile` extension.
- Docker: Raise error when there is an explicitly configured `container_name` (incompatible with epochs > 1).
- Docker: Dynamically set `compose up` timeout when there are `healthcheck` entries for services.
- Log: Validate that `log_dir` is writeable at startup.
- Log: Write eval config defaults into log file (rather than `None`).
- Bugfix: Always honor level-level-transcript setting for transcript logging.
- Bugfix: Fix some dynamic layout issues for sample sandbox view.

## v0.3.63 (07 February 2025)

- Add [OpenRouter](https://inspect.aisi.org.uk/providers.html#openrouter) model provider.
- Inspect View: Convert codebase from JS/Preact to Typescript/React
- Add `shuffle_choices` to dataset and dataset loading functions. Deprecate `shuffle` parameter to the `multiple_choice` solver.
- Add `stop_words` param to the `f1` scorer. `stop_words` will be removed from the target and answer during normalization.
- Tools: Handle return of empty list from tool calls.
- Computer: Moved out of beta (i.e. from `inspect_ai.tool.beta` into `inspect_ai.tool`).
- Sandboxes: Docker now uses `tee` for write_file operations.
- Inspect View: Handle Zip64 zip files (for log files greater than 4GB)
- Bugfix: Change `type` parameter of `answer()` to `pattern` to address registry serialisation error.
- Bugfix: Restore printing of request payloads for 400 errors from Anthropic.
- Bugfix: Log transcript event for solver provided scores (improves log viewer display of solver scoring)

## v0.3.62 (03 February 2025)

- Various improvements for [reasoning models](https://github.com/UKGovernmentBEIS/inspect_ai/pull/1229) including extracting reasoning content from assistant messages.
- OpenAI: Handle `reasoning_effort`, `max_tokens`, `temperature`, and `parallel_tool_calls` correctly for o3 models.
- OpenAI: Map some additional 400 status codes to `content_filter` stop reason.
- Anthropic: Handle 413 status code (Payload Too Large) and map to `model_length` StopReason.
- Tasks: Log sample with error prior to raising task-ending exception.
- Python: Enhance prompt to emphasise that it is a script rather than a notebook.
- Computer: Various improvements to image including desktop, python, and VS Code configuration.
- Bugfix: Don't download full log from S3 for header_only reads.

## v0.3.61 (31 January 2025)

- Computer: Enable viewing computer tool's remote mouse cursor via VNC.
- Computer: Disable lock screen on from computer tool reference image.
- Limits: Amend `SampleLimitExceededError` with current `state` so that messages, etc. are preserved when limits are hit.
- Tools: Properly handle image dispatching when multiple tool calls are made by assistant.
- Anthropic: Raise error on 400 status not identified as model_length or content_filter.
- Basic Agent: `incorrect_message` can now optionally be an async function.
- Bugfix: Remove `suffix` from `eval-set` CLI args.
- Bugfix: Only catch `Exception` from sandboxenv_init (allow cancelled to propagate)

## v0.3.60 (29 January 2025)

- [Agent Bridge](https://inspect.aisi.org.uk/agent-bridge.html) for integrating external agent frameworks with Inspect.
- [Goodfire](https://inspect.aisi.org.uk/models.html#goodfire) model provider.
- Add `@wraps` to functions wrapped by Inspect decorators to preserve type information.
- Hugging Face: Add support for stop sequences for HF models.
- Docker: More robust parsing of version strings (handle development versions).
- Vertex: Support for Anthropic models hosted on Vertex.
- OpenAI: Read `refusal` field from assistant message when provided.
- OpenAI: Use qualifiers rather than model args for OpenAI on other providers (`openai/azure`)
- Anthropic: Don't insert '(no content)' into canonical messages list (do only on replay)
- Anthropic: Use qualifiers rather than model args for Anthropic on other providers (`anthropic/bedrock`, `anthropic/vertex`).
- Anthropic: Support for `extra_body` model arg (for adding additional JSON properties to the request)
- Basic Agent: Append `tools` to `state` so that tools added in `init` are preserved.
- Scoring: Always provide half-again the sample time limit for scoring.
- Bugfix: Fix issue w/ approvals for samples with id==0.
- Bugfix: Use "plain" display when running eval_async() outside of eval().
- Bugfix: Fix issue with multiple scorers of the same type in a task.

## v0.3.59 (24 January 2025)

- Beta version of [computer()](https://inspect.aisi.org.uk/tools-standard.html#sec-computer) tool which models with a computer desktop environment.
- `user_message()` solver for appending parameterised user messages.
- `prompt_template()`, `system_message()` and `user_message()` solver now also include the sample `store` in substitution parameters.
- Limits: Enforce token and message limit at lower level (not longer required to check `state.completed` for limit enforcement).
- Limits: Enforce [custom limits](https://inspect.aisi.org.uk/errors-and-limits.html#custom-limit) for samples by raising `SampleLimitExceededError`.
- Tasks: Optional ability for solvers to [yield scores](https://inspect.aisi.org.uk/solvers.html#sec-scoring-in-solvers) for a task.
- Model API: Log model calls that result in bad request errors.
- Tools: `model_input` option that determines how tool call result content is played back to the model.
- Tools: Don't attempt to marshall arguments of dynamic `ToolDef` with `**kwargs: Any` (just pass them through).
- Log warning when a non-fatal sample error occurs (i.e. errors permitted by the `fail_on_error` option) 
- Inspect View: allow filtering samples by compound expressions including multiple scorers. (thanks @andrei-apollo)
- Inspect View: improve rendering performance and stability for the viewer when viewing very large eval logs or samples with a large number of steps.
- Task display: Improved `plain` mode with periodic updates on progress, metrics, etc.
- Google: Update to v0.8.4 of google-generativeai (py.typed support and removal of logprobs generation options)
- Google: Support for string enums (e.g. `Literal["a", "b", "c"])`) in tool function declarations.

## v0.3.58 (16 January 2025)

- Support for [audio and video](https://inspect.aisi.org.uk/multimodal.html) inputs for Open AI and Google Gemini models.
- Task display: Added Timeout Tool button for manually timing out a tool call.
- Task display: Automatically switch to "plain" mode when running in a background thread
- Sandboxes: Setup and initialisation errors are now handled at the sample level.
- Sandboxes: Increase setup script timeout to 5 minutes (from 30 seconds) and do not retry setup scripts (in case they aren't idempotent).
- Sandboxes: Add `timeout_retry` option (defaulting to `True`) to `exec()` function.
- Sandboxes: Add `type` and  optional `container` properties to `SandboxConnection`.
- Docker: Services which exit with status 0 during setup no longer cause an error.
- `task_with()` function for creating task variants.
- Added `--filter` argument to trace CLI commands for filtering on trace log message content.
- Print model conversations to terminal with `--display=conversation` (was formerly `--trace`, which is now deprecated).
- HuggingFace: Support models that don't provide a chat template (e.g. gpt2)
- Eval Set: Ensure that logs with status 'started' are retried.
- Rename the built in `bootstrap_std` metric to `bootstrap_stderr` (deprecate `bootstrap_std`)
- Bugfix: Fix duplication of summaries when eval log file is rewritten.

## v0.3.57 (09 January 2025)

- [Tracing API](https://inspect.aisi.org.uk/tracing.html#tracing-api) for custom trace logging.
- Inspect View: never truncate tool result images and display at default width of 800px.
- Inspect View: display tool error messages in transcript when tool errors occur.
- Inspect View: display any completed samples even if the task fails because of an error
- Inspect View: don't display the 'input' column heading if there isn't an input
- Open AI: Handle additional bad request status codes (mapping them to appropriate `StopReason`)
- Open AI: Use new `max_completion_tokens` option for o1 full.
- Web Browser: raise error when both `error` and `web_at` fields are present in response.
- Sandboxes: Apply dataset filters (limit and sample id) prior to sandbox initialisation.
- Docker: Prevent issue with container/project names that have a trailing underscore. 
- Store: initialise `Store` from existing dictionary.
- Log: provide `metadata_as` and `store_as` typed accessors for sample metadata and store.
- Tool parameters with a default of `None` are now supported.
- More fine graned HTML escaping for sample transcripts displalyed in terminal.
- Bugfix: prevent errors when a state or storage value uses a tilde or slash in the key name.
- Bugfix: Include input in sample summary when the sample input contains a simple string.

## v0.3.56 (01 January 2025)

- [Human Agent](https://inspect.aisi.org.uk/human-agent.html) solver for human baselining of computing tasks.
- [Typed interfaces](https://inspect.aisi.org.uk/typing.html) to `Sample` store and metadata using Pydantic models.
- [Approval policies](https://inspect.aisi.org.uk/approval.html#task-approvers) can now be defined at the `Task` level (`eval` level approval policies take precedence).
- Tools can now return `ContentText` and `ContentImage`.
- Move tool result images into subsequent user messages for models that don't support tools returning images.
- `SandboxConnection` that contains login information from sandboxes.
- `display_type()` function for detecting the current display type (e.g. "full", "rich", etc.)
- Trace: improved handling of `eval()` running in multiple processes at once (trace file per-process)
- Docker: don't apply timeouts to `docker build` and `docker pull` commands.
- Bugfix: fix issue w/ `store.get()` not auto-inserting `default` value.

## v0.3.55 (29 December 2024)

- Bedrock: redact authentication model args from eval logs.
- OpenAI: warn when `temperature` is used with o1 models (as it is not supported).
- Bugfix: spread args for cache trace logging.

## v0.3.54 (26 December 2024)

- [Tracing](https://inspect.aisi.org.uk/tracing.html) for diagnosing runs with unterminated action (e.g. model calls, docker commands, etc.).
- Provide default timeout/retry for docker compose commands to mitigate unreliability in some configurations.
- Switch to sync S3 writes to overcome unreliability observed when using async interface.
- Task display: Added `--no-score-display` option to disable realtime scoring metrics.
- Bugfix: Fix failure to fully clone samples that have message lists as input.
- llama-cpp-python: Support for `logprobs`.

## v0.3.53 (20 December 2024)

- OpenAI: Support for o1 including native tool calling and `reasoning_effort` generation option.
- Task API: Introduce `setup` step that always runs even if `solver` is replaced.
- Bedrock: Support for tool calling on Nova models.
- Bedrock: Support for custom `model_args` passed through to `session.Client`.
- Bedrock: Support for `jpeg` images.
- Bedrock: Correct max_tokens for llama3-8b, llama3-70b models on Bedrock.
- Inspect View: Various improvements to appearance of tool calls in transcript.
- Task display: Ensure that widths of progress elements are kept consistent across tasks.
- Sandboxes: New `max_sandboxes` option for (per-provider) maximum number of running sandboxes.
- Sandboxes: Remove use of aiofiles to mitigate potential for threading deadlocks.
- Concurrency: Do not use `max_tasks` as a lower bound for `max_samples`.
- Log recorder: Always re-open log buffer for `eval` format logs.
- Bugfix: Proper handling of text find for eval raw JSON display
- Bugfix: Correct handling for `--sample-id` integer comparisons.
- Bugfix: Proper removal of model_args with falsey values (explicit check for `None`)
- Bugfix: Properly handle custom metrics that return dictionaries or lists
- Bugfix: Proper sample count display when retrying an evaluation
- Bugfix: Fix inability to define and run tasks in a notebook.

## v0.3.52 (13 December 2024)

- Eval: `--sample-id` option for evaluating specific sample id(s).
- Bedrock: Detect and report HTTP rate limit errors.
- Azure AI: Add `emulate_tools` model arg to force tool emulation (emulation is enabled by default for Llama models).
- Basic Agent: Add `max_tool_output` parameter to override default max tool output from generate config.
- Inspect View: Correct display of sample ID for single sample tasks.
- Trace: Show custom tool views in `--trace` mode.
- Bugfix: Support for dynamic metric names in realtime scoring display.

## v0.3.51 (13 December 2024)

- Bugfix: Task display fails to load when no scorers are defined for a task.

## v0.3.50 (12 December 2024)

- Tools: Improved typing/schema support (unions, optional params, enums).
- Tools: Added `append` argument to `use_tools()` for adding (rather than replacing) the currently available tools.
- Docker sandbox: Streamed reads of stderr/stdout (enabling us to enforce output limits for read_file and exec at the source).
- Sandbox API: Enable passing `BaseModel` types for sandbox `config` (formerly only a file path could be passed).
- Task display: Show all task scores in realtime (expand task progress to see scores).
- Task display: Show completed samples and align progress more closely to completed samples (as opposed to steps).
- Task display: Show sample messages/tokens used (plus limits if specified).
- Task display: Resolve issue where task display would lose mouse input after VS Code reload.
- Datasets: Validate that all IDs in datasets are unique (as several downstream problems occur w/ duplicate IDs).
- Inspect View: Fix issue with incorrectly displayed custom tool views.
- Human approval: Use fullscreen display (makes approval UI async and enables rapid processing of approvals via the `Enter` key).
- Added `input_panel()` API for adding custom panels to the fullscreen task display.
- Log recorder: Methods are now async which will improve performance for fsspec filesystems with async implementations (e.g. S3)
- Log recorder: Improve `.eval` log reading performance for remote filesystem (eagerly fetch log to local buffer).
- Add `token_usage` property to `TaskState` which has current total tokens used across all calls to `generate()` (same value that is used for enforcing token limits).
- Add `time` field to `ModelOutput` that records total time spent within call to ModelAPI `generate()`.
- Web browser: Remove base64 images from web page contents (prevent filling up model context with large images).
- Match scorer: If the target of a match isn’t numeric, ignore the numeric flag and instead use text matching (improved handling for percentages).
- Hugging Face: Support for native HF tool calling for Llama, Mistral, Qwen, and others if they conform to various standard schemas.
- Hugging Face: `tokenizer_call_args` dict to specify custom args during tokenization, such as `max_length` and `truncation`.
- Azure AI: Fix schema validation error that occurred when model API returns `None` for `content`.
- Display: Throttle updating of sample list based on number of samples.
- Display: Add explicit 'ctrl+c' keybinding (as textual now disables this by default).
- Bugfix: Correct rate limit error display when running in fullscreen mode.
- Bugfix: `hf_dataset` now explicitly requires the `split` argument (previously, it would crash when not specified).
- Bugfix: Prevent cascading textual error when an error occurs during task initialisation.
- Bugfix: Correctly restore sample summaries from log file after amend.
- Bugfix: Report errors that occur during task finalisation.
  
## v0.3.49 (03 December 2024)

- Logging: Only call CreateBucket on Amazon S3 when the bucket does not already exist.
- Improve cancellation feedback and prevent multiple cancellations when using fullscreen display.
- Inspect View: Prevent circular reference error when rendering complex tool input.
- Inspect View: Resolve display issue with sorting by sample then epoch.

## v0.3.48 (01 December 2024)

- [Realtime display](https://github.com/UKGovernmentBEIS/inspect_ai/pull/865) of sample transcripts (including ability to cancel running samples).
- Scoring: When using a dictionary to map metrics to score value dictionaries, you may now use globs as keys. See our [scorer documentation](https://inspect.aisi.org.uk/scorers.html#sec-multiple-scorers) for more information.
- `EvalLog` now includes a [location](https://github.com/UKGovernmentBEIS/inspect_ai/pull/872) property indicating where it was read from.
- Use [tool views](https://inspect.aisi.org.uk/approval.html#tool-views) when rendering tool calls in Inspect View.
- Consistent behavior for `max_samples` across sandbox and non-sandbox evals (both now apply `max_samples` per task, formerly evals with sandboxes applied `max_samples` globally).
- Log files now properly deal with scores that produce Nan. (fixes [#834](https://github.com/UKGovernmentBEIS/inspect_ai/issues/834))
- Bash tool: add `--login` option so that e.g. .bashrc is read before executing the command.
- Google: Support for tools/functions that have no parameters.
- Google/Vertex: Support for `logprobs` and other new 1.5 (002 series) options.
- AzureAI: Change default max_tokens for Llama models to 2048 (4096 currently yields an error w/ Llama 3.1).
- Mistral: Various compatibility changes for their client and tool calling implementation.
- Handle exponents in numeric normalisation for match, include, and answer scorers.
- hf_dataset: Added `cached` argument to control whether to use a previously cached version of the dataset if available (defaults to `True`).
- hf_dataset: Added `revision` option to load a specific branch or commit SHA (when using `revision` datasets are always revalidated on Hugging Face, i.e. `cached` is ignored).
- Log viewer: Display sample ids rather than indexes.
- Log viewer: Add timestamps to transcript events.
- Log viewer: Metadata which contains images will now render the images.
- Log viewer: Show custom tool call views in messages display.
- Bugfix: Correctly read and forward image detail property.
- Bugfix: Correct resolution of global eval override of task or sample sandboxes.
- Bugfix: Don't do eval log listing on background threads (s3fs can deadlock when run from multiple threads).

## v0.3.47 (18 November 2024)

- Basic agent: Ensure that the scorer is only run once when max_attempts = 1.
- Basic agent: Support custom function for incorrect_message reply to model.
- Tool calling: Execute multiple tool calls serially (some models assume that multiple calls are executed this way rather than in parallel).
- Google: Combine consecutive tool messages into single content part; ensure no empty text content parts.
- AzureAI: Create and close client with each call to generate (fixes issue w/ using azureai on multiple passes of eval).
- Bedrock: Migrate to the [Converse API](https://docs.aws.amazon.com/bedrock/latest/userguide/conversation-inference-supported-models-features.html), which supports many more features including tool calling and multimodal models.
- Scoring: When using a dictionary to map metrics to score value dictionaries, you may now use globs as keys. See our [scorer documentation](https://inspect.aisi.org.uk/scorers.html#sec-multiple-scorers) for more information.
- Sample limit events will now appear in the transcript if a limit (e.g. message, token, or time limit) halt a sample. The sample list and sample detail also display the limit, if applicable.

## v0.3.46 (12 November 2024)

- [eval](https://inspect.aisi.org.uk/eval-logs.html#sec-log-format) is now the default log format (use `--log-format=json` to use old format).
- Base 64 images are now logged by default for all log formats (disable with `--no-log-images`).
- The log viewer now properly displays sample errors in the sample list for `eval` format log files.
- Improve path handling when using `inspect log convert` to convert a single log file.
- Web browser tool: Subtasks now each have independent web browser sessions.
- Anthropic: Ensure that assistant messages created in generate never have empty content lists.
- Increase sandbox `exec()` output limit from 1 MiB to 10 MiB.

## v0.3.45 (11 November 2024)

- [time_limit](https://inspect.aisi.org.uk/errors_and_limits.html#sample-limits) option for specifying a maximum execution time for samples.
- [read_eval_log_samples()](https://inspect.aisi.org.uk/eval-logs.html#streaming) function for streaming reads of `.eval` log files.
- Mistral: Support for multi-modal models (requires v1.2 of mistralai package).
- Groq: Support for multi-modal models (requires v0.11.0 of groq package).
- AzureAI: Use Model Inference API (preview) for implementation of model client.
- Bedrock: Fix parsing of Bedrock Mistral Large 2407 responses
- Apply standard sample error handling (fail-on-error, etc.) when running scorers.
- Fix issue with correctly logging task_args for eval-set tasks which are interrupted.
- Move `INSPECT_DISABLE_MODEL_API` into `generate()` (as opposed to `get_model()`)
- Always treat `.eval` files as logs (don't apply file name pattern restrictions as we do with `.json`).
- Log model calls when model providers return bad request errors
- Better lay out large numbers of configuration and parameters when displaying log files.
- The log viewer now properly displays sample scores for running tasks.
- Add `metadata` field to `ModelOutput` and provide various fields for the Groq provider.

## v0.3.44 (04 November 2024)

- Revert change to single epoch reducer behavior (regressed some scoring scenarios).

## v0.3.43 (04 November 2024)

- New binary [log format](https://inspect.aisi.org.uk/eval-logs.html#sec-log-format) which yields substantial size and speed improvements (JSON format log files are still fully supported and utilities for converting between the formats are provided).
- [Grok](https://docs.x.ai/) model provider.
- [llama-cpp-python](https://llama-cpp-python.readthedocs.io/en/latest/) local model provider.
- Extensions: correctly load extensions in packages where package name differs from dist name.
- Added `--model-config`, `--task-config`, and `--solver-config` CLI arguments for specifying model, task, and solver args using a JSON or YAML config file.
- View: properly render complex score objects in transcript.
- Write custom tool call views into transcript for use by Inspect View.
- Use `casefold()` for case-insensitive compare in `includes()`, `match()`, `exact()`, and `f1()` scorers.
- OpenAI: eliminate use of `strict` tool calling (sporadically supported across models and we already internally validate).
- Mistral: fix bug where base_url was not respected when passing both an api_key and base_url.
- Don't include package scope for task name part of log files.
- Improve performance of write_file for Docker sandboxes.
- Use user_data_dir rather than user_runtime_dir for view notifications.
- Implement `read_eval_log_sample()` for JSON log files.
- Log the list of dataset sample IDs.
- Limit `SandboxEnvironment.exec()` output streams to 1 MiB. Limit `SandboxEnvironment.read_file()` to 100 MiB.
- Add `INSPECT_DISABLE_MODEL_API` environment variable for disabling all Model APIs save for mockllm.
- Add optional `tool_call_id` param to `ModelOutput.for_tool_call()`.
- Support all JSON and CSV dataset arguments in `file_dataset()` function.

## v0.3.42 (23 October 2024)

- [ToolDef](https://inspect.aisi.org.uk/tools-custom.html#sec-dynamic-tools) class for dynamically creating tool definitions.
- Added `--tags` option to eval for tagging evaluation runs.
- Added APIs for accessing sample event transcripts and for creating and resolving attachments for larger content items.
- Cleanup Docker Containers immediately for samples with errors.
- Support Dockerfile as config path for Docker sandboxes (previously only supported compose files).
- Anthropic: remove stock tool use chain of thought prompt (many Anthropic models now do this internally, in other cases its better for this to be explicit rather than implicit).
- Anthropic: ensure that we never send empty text content to the API.
- Google: compatibility with google-generativeai v0.8.3
- Llama: remove extraneous <|start_header_id|>assistant<|end_header_id|> if it appears in an assistant message.
- OpenAI: Remove tool call id in user message reporting tool calls to o1- models.
- Use Dockerhub aisiuk/inspect-web-browser-tool image for web browser tool.
- Use ParamSpec to capture types of decorated solvers, tools, scorers, and metrics.
- Support INSPECT_EVAL_MODEL_ARGS environment variable for calls to `eval()`.
- Requirements: add lower bounds to various dependencies based on usage, compatibility, and stability.
- Added `include_history` option to model graded scorers to optionally include the full chat history in the presented question.
- Added `delimiter` option to `csv_dataset()` (defaults to ",")
- Improve answer detection in multiple choice scorer.
- Open log files in binary mode when reading headers (fixes ijson deprecation warning).
- Capture `list` and `dict` of registry objects when logging `plan`.
- Add `model_usage` field to `EvalSample` to record token usage by model for each sample.
- Correct directory handling for tasks that are imported as local (non-package) modules.
- Basic agent: terminate agent loop when the context window is exceeded.
- Call tools sequentially when they have opted out of parallel calling.
- Inspect view bundle: support for bundling directories with nested subdirectories.
- Bugfix: strip protocol prefix when resolving eval event content
- Bugfix: switch to run directory when running multiple tasks with the same run directory.
- Bugfix: ensure that log directories don't end in forward/back slash.

## v0.3.41 (11 October 2024)

- [Approval mode](https://inspect.aisi.org.uk/approval.html) for extensible approvals of tool calls (human and auto-approvers built in,  arbitrary other approval schemes via extensions).
- [Trace mode](https://inspect.aisi.org.uk/interactivity.html#sec-trace-mode) for printing model interactions to the terminal.
- Add `as_dict()` utility method to `Score`
- [Sample limits](https://inspect.aisi.org.uk/errors_and_limits.html#sample-limits) (`token_limit` and `message_limit`) for capping the number of tokens or messages used per sample ( `message_limit` replaces deprecated `max_messages`).
- Add `metadata` field to `Task` and record in log `EvalSpec`.
- Include datetime and level in file logger.
- Correct llama3 and o1 tool calling when empty arguments passed.
- Allow resolution of any sandbox name when there is only a single environment.
- Introduce `--log-level-transcript` option for separate control of log entries recorded in the eval log file
- Improve mime type detection for image content encoding (fixes issues w/ webp images).
- Fix memory leak in Inspect View worker-based JSON parsing.
- Add `fail_on_error` option for `eval_retry()` and `inspect eval-retry`.
- Defer resolving helper models in `self_critique()` and `model_graded_qa()`.
- Fix Docker relative path resolution on Windows (use PurePosixPath not Path)
- Restore support for `--port` and `--host` on Inspect View.

## v0.3.40 (6 October 2024)

- Add `interactive` option to `web_browser()` for disabling interactive tools (clicking, typing, and submitting forms).
- Provide token usage and raw model API calls for OpenAI o1-preview.
- Add support for reading CSV files of dialect 'excel-tab'.
- Improve prompting for Python tool to emphasise the need to print output.
- For `basic_agent()`, defer to task `max_messages` if none is specified for the agent (default to 50 is the task does not specify `max_messages`).
- Add optional `content` parameter to `ModelOutput.for_tool_call()`.
- Display total samples in Inspect View
- Prune `sample_reductions` when returning eval logs with `header_only=True`.
- Improved error message for undecorated solvers.
- For simple matching scorers, only include explanation if it differs from answer.

## v0.3.39 (3 October 2024)

- The sample transcript will now display the target for scoring in the Score Event (for newly run evaluations).
- Provide setter for `max_messages` on `TaskState`.
- Provide `max_messages` option for `basic_agent()` (defaulting to 50) and use it rather than any task `max_messages` defined.
- Improved implementation of disabling parallel tool calling (also fixes a transcript issue introduced by the original implementation).
- Improve quality of error messages when a model API key environment variable is missing.
- Improve prompting around letting the model know it should not attempt parallel web browser calls.

## v0.3.38 (3 October 2024)

- Rename `web_browser_tools()` to `web_browser()`, and don't export individual web browsing tools.
- Add `parallel` option to `@tool` decorator and specify `parallel=False` for web browsing tools.
- Improve prompting for web browser tools using more explicit examples.
- Improve prompting for `</tool_call>` end sequence for Llama models.
- Fix issue with failure to execute sample setup scripts.

## v0.3.37 (2 October 2024)

- Move evals into [inspect_evals](https://github.com/UKGovernmentBEIS/inspect_evals) package.

## v0.3.36 (2 October 2024)

- [Web Browser](https://inspect.aisi.org.uk/tools-standard.html#sec-web-browser) tool which provides a headless Chromium browser that supports navigation, history, and mouse/keyboard interactions.
- `auto_id` option for dataset readers to assign an auto-incrementing ID to records.
- Task args: don't attempt to serialise registry objects that don't have captured parameters.

## v0.3.35 (1 October 2024)

- Catch o1-preview "invalid_prompt" exception and convert to normal content_filter refusal.
- Terminate timed out subprocesses.
- Support 'anthropoic/bedrock/' service prefix for Anthropic models hosted on AWS Bedrock.
- Change score reducer behavior to always reduce score metadata to the value of the `metadata` field in the first epoch
- Improve task termination message (provide eval-retry prompt for tasks published in packages)
- Preserve type for functions decorated with `@task`.
- Various improvements to layout and display for Inspect View transcript.

## v0.3.34 (30 September 2024)

- Support for `max_tokens` on OpenAI o1 models (map to `max_completion_tokens`).
- Fix regression of log and debug options on `inspect view`
- Improved focus management for Inspect View
- Raise error if `epochs` is less than 1
- Improve code parsing for HumanEval (compatibility with Llama model output)

## v0.3.33 (30 September 2024)

- StopReason: Added "model_length" for exceeding token window and renamed "length" to "max_tokens".
- Capture solver input params for subtasks created by `fork()`.
- Option to disable ANSI terminal output with `--no-ansi` or `INSPECT_NO_ANSI`
- Add chain of thought option to `multiple_choice()` and export `MultipleChoiceTemplate` enumeration
- Allow Docker sandboxes configured with `x-default` to be referred to by their declared service name.
- Improved error messages for Docker sandbox initialisation.
- Improve legibility of Docker sandbox log entries (join rather than displaying as array)
- Display user message immediately proceeding assistant message in model call transcripts.
- Display images created by tool calls in the Viewer.
- Fix duplicated tool call output display in Viewer for Gemini and Llama models.
- Require a `max_messages` for use of `basic_agent()` (as without it, the agent could end up in an infinite loop).
- Load extension entrypoints per-package (prevent unnecessary imports from packages not being referenced).
- Track sample task state in solver decorator rather than solver transcript.
- Display solver input parameters for forked subtasks.
- Improvements to docker compose down cleanup: timeout, survive missing compose files.
- Always produce epoch sample reductions even when there is only a single epoch.
- Scores produced after being reduced retain `answer`, `explanation`, and `metadata` only if equal across all epochs.

## v0.3.32 (25 September 2024)

- Fix issue w/ subtasks not getting a fresh store() (regression from introduction of `fork()` in v0.3.30)
- Fix issue w/ subtasks that return None invalidating the log file.
- Make subtasks collapsible in Inspect View.
- Improved error reporting for missing `web_search()` provider environment variables.

## v0.3.31 (24 September 2024)

- Deprecated `Plan` in favor of `Solver` (with `chain()` function to compose multiple solvers).
- Added `max_tool_output` generation option (defaults to 16KB).
- Improve performance of `header_only` log reading (switch from json-stream to ijson).
- Add support for 0 retries to `eval-set` (run a single `eval` then stop).
- Tool calling fixes for update to Mistral v1.1. client.
- Always show `epochs` in task status (formerly wasn't included for multiple task display)
- Render transcript `info()` strings as markdown
- Eliminate log spam from spurious grpc fork message.
- Fix issue with hf_dataset shuffle=True not actually shuffling.
- Improved error handling when loading invalid setuptools entrypoints.
- Don't catch TypeError when calling tools (we now handle this in other ways)

## v0.3.30 (18 September 2024)

- Added `fork()` function to fork a `TaskState` and evaluate it against multiple solvers in parallel.
- Ensure that Scores produced after being reduced still retain `answer`, `explanation`, and `metadata`.
- Fix error when running `inspect info log-types`
- Improve scorer names imported from modules by not including the the module names.
- Don't mark messages read from cache with source="cache" (as this breaks the cache key)
- Add `cache` argument to `basic_agent()` for specifying cache policy for the agent.
- Add `cache` field to `ModelEvent` to track cache reads and writes.
- Compatibility with Mistral v1.1 client (now required for Mistral).
- Catch and propagate Anthropic content filter exceptions as normal "content_filter" responses.
- Fix issue with failure to report metrics if all samples had a score value of 0.
- Improve concurrency of Bedrock models by using aioboto3.
- Added [SWE Bench](https://github.com/UKGovernmentBEIS/inspect_evals/tree/main/src/inspect_evals/swe_bench), [GAIA](https://github.com/UKGovernmentBEIS/inspect_evals/tree/main/src/inspect_evals/gaia), and [GDM CTF](https://github.com/UKGovernmentBEIS/inspect_evals/tree/main/src/inspect_evals/gdm_capabilities/in_house_ctf) evals.

## v0.3.29 (16 September 2024)

- Added `--plan` and `-P` arguments to `eval` and `eval-set` commands for replacing the task default plan with another one.
- Improved support for eval retries when calling `eval()` or `eval_set()` with a `plan` argument.
- Don't log base64 images by default (re-enable logging with `--log-images`).
- Provide unique tool id when parsing tool calls for models that don't support native tool usage.
- Fix bug that prevented `epoch_reducer` from being used in eval-retry.
- Fix bug that prevented eval() level `epoch` from overriding task level `epoch`.

## v0.3.28 (14 September 2024)

- [basic_agent()](https://inspect.aisi.org.uk/agents.html#sec-basic-agent) that provides a ReAct tool loop with support for retries and encouraging the model to continue if its gives up or gets stuck.
- [score()](https://inspect.aisi.org.uk/solvers.html#sec-scoring-in-solvers) function for accessing scoring logic from within solvers.
- Ability to [publish](https://inspect.aisi.org.uk/log-viewer.html#sec-publishing) a static standalone Inspect View website for a log directory.
- `system_message()` now supports custom parameters and interpolation of `metadata` values from `Sample`.
- `generate()` solver now accepts arbitrary generation config params.
- `use_tools()` now accepts a variadic list of `Tool` in addition to literal `list[Tool]`.
- `bash()` and `python()` tools now have a `user` parameter for choosing an alternate user to run code as.
- `bash()` and `python()` tools now always return stderr and stdout no matter the exit status.
- Support for OpenAI o1-preview and o1-mini models.
- Input event for recording screen input in sample transcripts.
- Record to sample function for CSV and JSON dataset readers can now return multiple samples.
- Added `debug_errors` option to `eval()` to raise task errors (rather than logging them) so they can be debugged.
- Properly support metrics that return a dict or list of values
- Improved display of prerequisite errors when running `eval()` from a script or notebook.
- Fix `eval_set()` issue with cleaning up failed logs on S3.
- Cleanup Docker containers that fail during sample init.
- Add support for computing metrics for both individual keys within a dictionary but also for the dictionary as a whole
- Fix for Vertex tool calling (don't pass 'additionalProperties').
- Added [SQuAD](https://github.com/UKGovernmentBEIS/inspect_evals/tree/main/src/inspect_evals/squad), [AGIEval](https://github.com/UKGovernmentBEIS/inspect_evals/tree/main/src/inspect_evals/agieval), [IFEval](https://github.com/UKGovernmentBEIS/inspect_ai/blob/main/src/inspect_evals/ifeval/), [PubMedQA](https://github.com/UKGovernmentBEIS/inspect_evals/tree/main/src/inspect_evals/pubmedqa), and [MBPP](https://github.com/UKGovernmentBEIS/inspect_evals/tree/main/src/inspect_evals/mbpp) benchmarks.

## v0.3.27 (6 September 2024)

- Fix missing timestamp issue with running `eval_set()` with an S3-backed log directory.
- Correct rounding behavior for `f1()` and `exact()` scorers.
- Correct normalized text comparison for `exact()` scorer.
- Improved appearance and navigation for sample transcript view.
- Added [MathVista](https://github.com/UKGovernmentBEIS/inspect_evals/tree/main/src/inspect_evals/mathvista) benchmark.

## v0.3.26 (6 September 2024)

- [Eval Sets](https://inspect.aisi.org.uk/eval-sets.html) for running groups of tasks with automatic retries.
- [Per-sample](https://inspect.aisi.org.uk/sandboxing.html#sec-per-sample-sandbox) Sandbox environments can now be specified (e.g. allowing for a distinct Dockerfile or Docker compose file for each sample).
- [input_screen()](https://inspect.aisi.org.uk/interactivity.html) context manager to temporarily clear task display for user input.
- Introduce two new scorers, `f1()` (precision and recall in text matching) and `exact()` (whether normalized text matches exactly).
- Task `metrics` now override built in scorer metrics (previously they were merged). This enables improved re-use of existing scorers where they only change required is a different set of metrics.
- `write_log_dir_manifest()` to write a log header manifest for a log directory.
- Relocate `store()` and `@subtask` from solver to utils module; relocate `transcript()` from solver to log module.
- Add optional user parameter to SandboxEnvironment.exec for specifying the user. Currently only DockerSandboxEnvironment is supported.
- Fix issue with resolving Docker configuration files when not running from the task directory.
- Only populate Docker compose config metadata values when they are used in the file.
- Treat Sandbox exec `cwd` that are relative paths as relative to sample working directory.
- Filter base64 encoded images out of model API call logs.
- Raise error when a Solver does not return a TaskState.
- Only run tests that use model APIs when the `--runapi` flag is passed to `pytest` (prevents unintended token usage)
- Remove `chdir` option from `@tasks` (tasks now always chdir during execution).
- Do not process `.env` files in task directories (all required vars should be specified in the global `.env`).
- Only enable `strict` mode for OpenAI tool calls when all function parameters are required.
- Added [MMMU](https://github.com/UKGovernmentBEIS/inspect_evals/tree/main/src/inspect_evals/mmmu), [CommonsenseQA](https://github.com/UKGovernmentBEIS/inspect_evals/tree/main/src/inspect_evals/commonsense_qa), [MMLU-Pro](https://github.com/UKGovernmentBEIS/inspect_evals/tree/main/src/inspect_evals/mmlu_pro), and [XSTest](https://github.com/UKGovernmentBEIS/inspect_evals/tree/main/src/inspect_evals/xstest) benchmarks.

## v0.3.25 (25 August 2024)

- `Store` for manipulating arbitrary sample state from within solvers and tools.
- `Transcripts` for detailed sample level tracking of model and tool calls, state changes, logging, etc.
- `Subtasks` for delegating work to helper models, sub-agents, etc.
- Integration with Anthropic [prompt caching](https://inspect.aisi.org.uk/caching.html#sec-provider-caching).
- [fail_on_error](https://inspect.aisi.org.uk/errors-and-limits.html#failure-threshold) option to tolerate some threshold of sample failures without failing the evaluation.
- Specify `init` value in default Docker compose file so that exit signals are handled correctly (substantially improves container shutdown performance).
- Add `function` field to `ChatMessageTool` to indicate the name of the function called.
- Added [RACE](https://github.com/UKGovernmentBEIS/inspect_evals/tree/main/src/inspect_evals/race-h/) benchmark.

## v0.3.24 (18 August 2024)

- Support for tool calling for Llama 3.1 models on Bedrock.
- Report JSON schema validation errors to model in tool response.
- Support for `strict` mode in OpenAI tool calls (update to v1.40.0 of `openai` package required).

## v0.3.23 (16 August 2024)

- Support for tool calling for Llama 3.1 models on Azure AI and CloudFlare.
- Increase default `max_tokens` from 1024 to 2048.
- Record individual sample reductions along with results for multi-epoch evals.
- Change default to not log base64 encoded versions of images, as this often resulted in extremely large log files (use `--log-images` to opt back in).
- Update to new Mistral API (v1.0.1 of `mistralai` is now required).
- Support for Llama 3.1 models on Amazon Bedrock
- Eliminate Bedrock dependency on anthropic package (unless using an Anthropic model).
- Improved resolution of AWS region for Bedrock (respecting already defined AWS_REGION and AWS_DEFAULT_REGION)
- Fix bug in match scorer whereby numeric values with periods aren't correctly recognized.
- Added [HumanEval](https://github.com/UKGovernmentBEIS/inspect_evals/tree/main/src/inspect_evals/humaneval), [WinoGrande](https://github.com/UKGovernmentBEIS/inspect_evals/tree/main/src/inspect_evals/winogrande) and [Drop](https://github.com/UKGovernmentBEIS/inspect_evals/tree/main/src/inspect_evals/drop) benchmarks.

## v0.3.22 (07 August 2024)

- Fix issue affecting results of `pass_at_{k}` score reducer.

## v0.3.21 (07 August 2024)

- Add `pass_at_{k}` score reducer to compute the probability of at least 1 correct sample given `k` epochs.
- Improved metrics `value_to_float` string conversion (handle numbers, "true", "false", etc.)
- Log viewer: Ctrl/Cmd+F to find text when running in VS Code.
- Set Claude default `max_tokens` to 4096
- Combine user and assistant messages for Vertex models.
- Warn when using the `name` parameter with task created from `@task` decorated function.
- Make sample `metadata` available in prompt, grading, and self-critique templates.
- Retry on several additional OpenAI errors (APIConnectionError | APITimeoutError | InternalServerError)
- Fix a regression which would cause the 'answer' to be improperly recorded when scoring a sample.

## v0.3.20 (03 August 2024)

- `Epochs` data type for specifying epochs and reducers together (deprecated `epochs_reducer` argument).
- Enable customisation of model generation cache dir via `INSPECT_CACHE_DIR` environment variable.
- Use doc comment description rather than `prompt` attribute of `@tool` for descriptions.
- Include examples section from doc comments in tool descriptions.
- Add `tool_with()` function for adapting tools to have varying names and parameter descriptions.
- Improve recording of `@task` arguments so that dynamically created tasks can be retried.
- Only print `eval-retry` message to terminal for filesystem based tasks.
- Enhance Python logger messages to capture more context from the log record.
- Fix an issue that could result in duplicate display of scorers in log view when using multiple epoch reducers.

## v0.3.19 (02 August 2024)

- [vLLM](https://inspect.aisi.org.uk/models.html#sec-vllm) model provider.
- [Groq](https://groq.com/) model provider.
- [Google Vertex](https://inspect.aisi.org.uk/models.html#google-vertex) model provider.
- [Reduce scores](https://inspect.aisi.org.uk/scorers.html##sec-reducing-epoch) in multi-epoch tasks before computing metrics (defaults to averaging sample values).
- Replace the use of the `bootstrap_std` metric with `stderr` for built in scorers (see [rationale](https://inspect.aisi.org.uk/scorers.html#stderr-note) for details).
- Option to write Python logger entries to an [external file](https://inspect.aisi.org.uk/log-viewer.html#sec-external-file).
- Rename `ToolEnvironment` to `SandboxEnvironment` and `tool_environment()` to `sandbox()` (moving the renamed types from `inspect_ai.tool` to `inspect_ai.util`). Existing symbols will continue to work but will print deprecation errors.
- Moved the `bash()`, `python()`, and `web_search()` functions from `inspect_ai.solver` to `inspect_ai.tool`.  Existing symbols will continue to work but will print deprecation errors.
- Enable parallel execution of tasks that share a working directory.
- Add `chdir` option to `@task` to opt-out of changing the working directory during task execution.
- Enable overriding of default safety settings for Google models.
- Use Python type annotations as the first source of type info for tool functions (fallback to docstrings only if necessary)
- Support for richer types (list, TypeDict, dataclass, Pydantic, etc.) in tool calling.
- Change `ToolInfo` parameters to be directly expressed in JSON Schema (making it much easier to pass them to model provider libraries).
- Validate tool call inputs using JSON Schema and report errors to the model.
- Gracefully handle tool calls that include only a single value (rather than a named dict of parameters).
- Support `tool_choice="any"` for OpenAI models (requires >= 1.24.0 of openai package).
- Make multiple tool calls in parallel. Parallel tool calls occur by default for OpenAI, Anthropic, Mistral, and Groq. You can disable this behavior for OpenAI and Groq with `--parallel-tool-calls false`.
- Invoke rate limit retry for OpenAI APITimeoutError (which they have recently begun returning a lot of more of as a result of httpx.ConnectTimeout, which is only 5 seconds by default.).
- Add `cwd` argument to `SandboxEnvironment.exec()`
- Use `tee` rather than `docker cp` for Docker sandbox environment implementation of `write_file()`.
- Handle duplicate tool call ids in Inspect View.
- Handle sorting sample ids of different types in Inspect View.
- Correctly resolve default model based on CLI --model argument.
- Fix issue with propagating API keys to Azure OpenAI provider.
- Add `azure` model arg for OpenAI provider to force binding (or not binding) to the Azure OpenAI back-end.
- Support for Llama 3 models with the Azure AI provider.
- Add `setup` field to `Sample` for providing a per-sample setup script.
- Score multiple choice questions without parsed answers as incorrect (rather than being an error). Llama 3 and 3.1 models especially often fail to yield an answer.
- Read JSON encoded `metadata` field from samples.
- Show task/display progress immediately (rather than waiting for connections to fill).
- Reduce foreground task contention for Inspect View history loading.
- Ability to host standalone version of Inspect View to view single log files.
- Throw `TimeoutError` if a call to `subprocess()` or `sandbox().exec()` times out (formerly a textual error was returned along with a non-zero exit code).
- Validate name passed to `example_dataset()` (and print available example dataset names).
- Resolve relative image paths within Dataset samples against the directory containing the dataset.
- Preserve `tool_error` text for Anthropic tool call responses.
- Fix issue with rate limit reporting being per task not per eval.
- Set maximum rate limit backoff time to 30 minutes
- Retry with exponential backoff for web_search Google provider.

## v0.3.18 (14 July 2024)

- [Multiple Scorers](https://inspect.aisi.org.uk/scorers.html#sec-multiple-scorers) are now supported for evaluation tasks.
- [Multiple Models](https://inspect.aisi.org.uk/parallelism.html#sec-multiple-models) can now be evaluated in parallel by passing a list of models to `eval()`.
- Add `api_key` to `get_model()` for explicitly specifying an API key for a model.
- Improved handling of very large (> 100MB) log files in Inspect View.
- Use `network_mode: none` for disabling networking by default in Docker tool environments.
- Shorten the default shutdown grace period for Docker container cleanup to 1 second.
- Allow sandbox environment providers to specify a default `max_samples` (set to 25 for the Docker provider).
- Prevent concurrent calls to `eval_async()` (unsafe because of need to change directories for tasks). Parallel task evaluation will instead be implemented as a top-level feature of `eval()` and `eval_async()`.
- Match scorers now return answers consistently even when there is no match.
- Relocate tool related types into a new top-level `inspect_ai.tool` module (previous imports still work fow now, but result in a runtime deprecation warning).
- Decouple tools entirely from solvers and task state (previously they had ways to interact with metadata, removing this coupling will enable tool use in lower level interactions with models). Accordingly, the `call_tools()` function now operates directly on messages rather than task state.
- Support token usage for Google models (Inspect now requires `google-generativeai` v0.5.3).

## v0.3.17 (25 June 2024)

- Optional increased control over the tool use loop via the `call_tools()` function and new `tool_calls` parameter for `generate()`.
- New `per_epoch` option for `CachePolicy` to allow caching to ignore epochs.
- Correctly handle `choices` and `files` when converting `Sample` images to base64.

## v0.3.16 (24 June 2024)

-   Various fixes for the use of Docker tool environments on Windows.
-   Ability to disable cleanup of tool environments via `--no-toolenv-cleanup`.
-   New `inspect toolenv cleanup` command for manually cleaning up tool environments.
-   `ToolError` exception type for explicitly raising tool errors to the model. Formerly, any exception would be surfaced as a tool error to the model. Now, the `ToolError` exception is required for reporting to the model (otherwise other exception types go through the call stack and result in an eval error).
-   Resolve `INSPECT_LOG_DIR` in `.env` file relative to `.env` file parent directory.
-   Use `-` for delimiting `--limit` ranges rather than `,`.
-   Use HF model device for generate (compatibility with multi-GPU).

## v0.3.15 (15 June 2024)

-   [Sandbox Environments](https://inspect.aisi.org.uk/sandboxing.html) for executing tool code in a sandbox.
-   [Caching](https://inspect.aisi.org.uk/caching.html) to reduce the number of model API calls made.
-   The `multiple_choice()` solver now has support for questions with multiple correct answers.
-   More fine grained handling of Claude `BadRequestError` (400) errors (which were formerly all treated as content moderation errors).
-   Filter out empty TextBlockParam when playing messages back to Claude.
-   Automatically combine Claude user messages that include tool content.
-   Revert to "auto" rather than "none" after forced tool call.
-   Provide `TaskState.tools` getter/setter (where the setter automatically syncs the system messages to the specified set of tools).
-   The `use_tools()` function now uses the `TaskState.tools` setter, so replaces the current set of tools entirely rather than appending to it.
-   Set `state.completed = False` when `max_messages` is reached.
-   Allow tools to be declared with no parameters.
-   Allow for null `bytes` field in `Logprobs` and `TopLogprobs`.
-   Support all Llama series models on Bedrock.
-   Added `truthfulqa` benchmark.
-   Added `intercode-ctf` example.

## v0.3.14 (04 June 2024)

-   Stream samples to the evaluation log as they are completed (subject to the new `--log-buffer` option). Always write completed samples in the case of an error or cancelled task.
-   New `"cancelled"` status in eval log for tasks interrupted with SIGINT (e.g. Ctrl-C). Logs are now written for cancellations (previously they were not).
-   Default `--max-samples` (maximum concurrent samples) to `--max-connections`, which will result in samples being more frequently completed and written to the log file.
-   For `eval_retry()`, copy previously completed samples in the log file being retried so that work is not unnecessarily repeated.
-   New `inspect eval-retry` command to retry a log file from a task that ended in error or cancellation.
-   New `retryable_eval_logs()` function and `--retryable` option for `inspect list logs` to query for tasks not yet completed within a log directory.
-   Add `shuffled` property to datasets to determine if they were shuffled.
-   Remove unused `extensions` argument from `list_eval_logs()`.

## v0.3.13 (31 May 2024)

-   Bugfix: Inspect view was not reliably updating when new evaluation logs were written.

## v0.3.12 (31 May 2024)

-   Bugfix: `results` was not defined when no scorer was provided resulting in an error being thrown. Fixed by setting `results = EvalResults()` when no scorer is provided.
-   Bugfix: The viewer was not properly handling samples without scores.

## v0.3.11 (30 May 2024)

-   Update to non-beta version of Anthropic tool use (remove legacy xml tools implementation).

## v0.3.10 (29 May 2024)

-   **BREAKING:** The `pattern` scorer has been modified to match against any (or all) regex match groups. This replaces the previous behaviour when there was more than one group, which would only match the second group.
-   Improved performance for Inspect View on very large datasets (virtualized sample list).
-   ToolChoice `any` option to indicate the model should use at least one tool (supported by Anthropic and Mistral, mapped to `auto` for OpenAI).
-   Tool calls can now return a simple scalar or `list[ContentText | ContentImage]`.
-   Support for updated Anthropic tools beta (tool_choice and image tool results).
-   Report tool_error back to model if it provides invalid JSON for tool calls arguments (formerly this halted the entire eval with an error).
-   New `max_samples` option to control how many samples are run in parallel (still defaults to running all samples in parallel).
-   Add `boolq.py` benchmark.
-   Add `piqa.py` benchmark.
-   View: Improved markdown rendering (properly escape reference links).
-   Improved typing for example_dataset function.
-   Setuptools entry point for loading custom model extensions.
-   Break optional `tuple` return out of `ToolResult` type.
-   Bugfix: always read original sample message(s) for `TaskState.input_text`.
-   Bugfix: remove write counter from log (could have resulted in incomplete/invalid logs propagating to the viewer).
-   Bugfix: handle task names that include spaces in log viewer.

## v0.3.9 (14 May 2024)

-   Add `ollama` local model provider.
-   Add `multi_scorer()` and `majority_vote()` functions for combining multiple scorers into a single score.
-   Add support for multiple model graders in `model_graded_qa()`.
-   Raise `TypeError` for solvers and scorers not declared as `async`.
-   Fallback to standard parse if `NaN` or `Inf` is encountered while reading log file header.
-   Remove deprecated support for matching partial model names (e.g. "gpt" or "claude").

## v0.3.8 (07 May 2024)

-   Exclude null config values from listings in log viewer.

## v0.3.7 (07 May 2024)

-   Add support for logprobs to HF provider, and create uniform API for other providers that support logprobs (Together and OpenAI).
-   Provide an option to merge assistant messages and use it for Anthropoic models (as they don't allow consecutive assistant messages).
-   Supporting infrastructure in Inspect CLI for VS Code extension (additional list and info commands).

## v0.3.6 (06 May 2024)

-   Show first log file immediately (don't wait for fetching metadata for other logs)
-   Add `--version` CLI arg and `inspect info version` command for interrogating version and runtime source path.
-   Fix: exclude `null` config values in output from `inspect info log-file`

## v0.3.5 (04 May 2024)

-   Fix issue with logs from S3 buckets in inspect view.
-   Add `sort()` method to `Dataset` (defaults to sorting by sample input length).
-   Improve tokenization for HF provider (left padding, attention mask, and allow for custom chat template)
-   Improve batching for HF provider (generate as soon as queue fills, thread safety for future.set_result).
-   Various improvements to documentation.

## v0.3.4 (01 May 2024)

-   `write_eval_log()` now ignores unserializable objects in metadata fields.
-   `read_eval_log()` now takes a `str` or `FileInfo` (for compatibility w/ list returned from `list_eval_logs()`).
-   Registry name looks are now case sensitive (fixes issue w/ loading tasks w/ mixed case names).
-   Resiliency to Python syntax errors that occur when enumerating tasks in a directory.
-   Do not throw error if unable to parse or load `.ipynb` file due to lack of dependencies (e.g. `nbformat`).
-   Various additions to log viewer display (log file name, dataset/scorer in listing, filter by complex score types).
-   Improvements to markdown rendering in log viewer (don't render intraword underscores, escape html tags).

## v0.3.3 (28 April 2024)

-   `inspect view` command for viewing eval log files.
-   `Score` now has an optional `answer` field, which denotes the answer text extracted from model output.
-   Accuracy metrics now take an optional `ValueToFloat` function for customising how textual values mapped to float.
-   Made `model_graded_qa` more flexible with separate `instruction` template and `grade_pattern`, as well providing `partial_credit` as an option.
-   Modify the default templates for `chain_of_thought()` and `self_critique()` to instruct the model to reply with `ANSWER: $ANSWER` at the end on its own line.
-   Improved numeric extraction for `match(numeric=True)` (better currency and decimal handling).
-   Improve `answer()` patterns so that they detect letter and word answers both within and at the end of model output.
-   `Plan` now has an optional `cleanup` function which can be used to free per-sample resources (e.g. Docker containers) even in the case of an evaluation error.
-   Add `Dataset.filter` method for filtering samples using a predicate.
-   `Dataset` slices (e.g. `dataset[0:100]`) now return a `Dataset` rather than `list[Sample]`.
-   Relative path to `INSPECT_LOG_DIR` in `.env` file is now correctly resolved for execution within subdirectories.
-   `inspect list tasks` and `list_tasks()` now only parse source files (rather than loading them), ensuring that it is fast even for task files that have non-trivial global initialisation.
-   `inspect list logs` and `list_eval_logs()` now enumerate log files recursively by default, and only enumerate json files that match log file naming conventions.
-   Provide `header_only` option for `read_eval_log()` and `inspect info log-file` for bypassing the potentially expensive reading of samples.
-   Provide `filter` option for `list_eval_logs()` to filter based on log file header info (i.e. anything but samples).
-   Added `__main__.py` entry point for invocation via `python3 -m inspect_ai`.
-   Removed prompt and callable from model `ToolDef` (renamed to `ToolInfo`).
-   Fix issue with accesses of `completion` property on `ModelOutput` with no choices.

## v0.3.2 (21 April 2024)

-   Initial release.<|MERGE_RESOLUTION|>--- conflicted
+++ resolved
@@ -2,11 +2,8 @@
 
 - Added model API for [Hugging Face Inference Providers](https://inspect.aisi.org.uk/providers.html#hugging-face-inference-providers).
 - Scoring: New `edit_score()` and `recompute_metrics()` functions for modifying evaluation scores with provenance tracking and metric recomputation.
-<<<<<<< HEAD
 - Inspect View: Properly display task error when a task error is present in the log file.
-=======
 - Adjust terminal progress display to accommodate longer task names.
->>>>>>> d2573bce
 
 ## 0.3.137 (07 October 2025)
 
