--- conflicted
+++ resolved
@@ -1,9 +1,3 @@
-<<<<<<< HEAD
-## v0.3.82 (02 April 2025)
-
-- Bugfix: Correct handling of backward compatiblity for inspect-web-browser-tool image.
-- Bugfix: Eval now properly exits when `max_tasks` is greater than total tasks.
-=======
 ## Unreleased
 
 - [Agent](https://inspect.aisi.org.uk/agent-protocol.html) protocol and [inspect_ai.agent](https://inspect.aisi.org.uk/reference/inspect_ai.agent.html) module with new system for creating, composing, and executing agents.
@@ -28,13 +22,15 @@
 - Inspect View: Properly handle filtering of dictionary scores.
 - Inspect View: Render math in model input and output using katex.
 - Inspect View: Improve sample score rendering (single scoring tab with scores rendered in a table).
-- Bugfix: Eval now properly exits when `max_tasks` is greater than total tasks.
 - Bugfix: Support for calling the `score()` function within Jupyter notebooks.
 - Bugfix: Handle process lookup errors that can occur during timeout race conditions.
-- Bugfix: Correct handling of backward compatiblity for inspect-web-browser-tool image.
 - Bugfix: Correctly capture and return logs from `eval()` when a cancellation occurs.
 - Bugfix: Correctly handle custom `api_version` model argument for OpenAI on Azure.
->>>>>>> 58cb83c3
+
+## v0.3.82 (02 April 2025)
+
+- Bugfix: Correct handling of backward compatiblity for inspect-web-browser-tool image.
+- Bugfix: Eval now properly exits when `max_tasks` is greater than total tasks
 
 ## v0.3.81 (30 March 2025)
 
